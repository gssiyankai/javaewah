package javaewah32;

/*
 * Copyright 2009-2012, Daniel Lemire, Cliff Moon, David McIntosh and Robert Becho
 * Licensed under APL 2.0.
 */

import java.util.*;
import java.io.*;
import javaewah.IntIterator;

/**
 * <p>
 * This implements the patent-free EWAH scheme. Roughly speaking, it is a 32-bit
 * variant of the BBC compression scheme used by Oracle for its bitmap indexes.
 * </p>
 * 
 * <p>
 * In contrast witht the 64-bit EWAH scheme (javaewah.EWAHCompressedBitmap), you
 * can expect this class to compress better, but to be slower at processing the
 * data. In effect, there is a trade-off between memory usage and performances.
 * </p>
 * 
<<<<<<< HEAD
=======
 * <p>In contrast with the 64-bit EWAH scheme (javaewah.EWAHCompressedBitmap),
 * you can expect this class to compress better, but to be slower at 
 * processing the data. In effect, there is a trade-off between memory
 * usage and performances.</p>
>>>>>>> 5c08e55a
 * 
 * @see javaewah.EWAHCompressedBitmap
 * 
 *      <p>
 *      The objective of this compression type is to provide some compression,
 *      while reducing as much as possible the CPU cycle usage.
 *      </p>
 * 
 * 
 *      <p>
 *      For more details, see the following paper:
 *      </p>
 * 
 *      <ul>
 *      <li>Daniel Lemire, Owen Kaser, Kamel Aouiche, Sorting improves
 *      word-aligned bitmap indexes. Data & Knowledge Engineering 69 (1), pages
 *      3-28, 2010. http://arxiv.org/abs/0901.3751</li>
 *      </ul>
 * 
 * @since 0.5.0
 */
public final class EWAHCompressedBitmap32 implements Cloneable, Externalizable,
  Iterable<Integer>, BitmapStorage32 {

  /**
   * Creates an empty bitmap (no bit set to true).
   */
  public EWAHCompressedBitmap32() {
    this.buffer = new int[defaultbuffersize];
    this.rlw = new RunningLengthWord32(this.buffer, 0);
  }

  /**
   * Sets explicitly the buffer size (in 32-bit words). The initial memory usage
   * will be "buffersize * 32". For large poorly compressible bitmaps, using
   * large values may improve performance.
   * 
   * @param buffersize
   *          number of 32-bit words reserved when the object is created)
   */
  public EWAHCompressedBitmap32(final int buffersize) {
    this.buffer = new int[buffersize];
    this.rlw = new RunningLengthWord32(this.buffer, 0);
  }

  /**
   * Gets an EWAHIterator over the data. This is a customized iterator which
   * iterates over run length word. For experts only.
   * 
   * @return the EWAHIterator
   */
  private EWAHIterator32 getEWAHIterator() {
    return new EWAHIterator32(this.buffer, this.actualsizeinwords);
  }

  /**
   * Returns a new compressed bitmap containing the bitwise XOR values of the
   * current bitmap with some other bitmap.
   * 
   * The running time is proportional to the sum of the compressed sizes (as
   * reported by sizeInBytes()).
   * 
   * @param a
   *          the other bitmap
   * @return the EWAH compressed bitmap
   */
  public EWAHCompressedBitmap32 xor(final EWAHCompressedBitmap32 a) {
    final EWAHCompressedBitmap32 container = new EWAHCompressedBitmap32();
    container.reserve(this.actualsizeinwords + a.actualsizeinwords);
    xor(a, container);
    return container;
  }

  /**
   * Computes a new compressed bitmap containing the bitwise XOR values of the
   * current bitmap with some other bitmap.
   * 
   * The running time is proportional to the sum of the compressed sizes (as
   * reported by sizeInBytes()).
   * 
   * @param a
   *          the other bitmap
   * @param container
   *          where we store the result
   */
  private void xor(final EWAHCompressedBitmap32 a,
    final BitmapStorage32 container) {
    final EWAHIterator32 i = a.getEWAHIterator();
    final EWAHIterator32 j = getEWAHIterator();
    if (!(i.hasNext() && j.hasNext())) {// this never happens...
      container.setSizeInBits(sizeInBits());
    }
    // at this point, this is safe:
    BufferedRunningLengthWord32 rlwi = new BufferedRunningLengthWord32(i.next());
    BufferedRunningLengthWord32 rlwj = new BufferedRunningLengthWord32(j.next());
    while (true) {
      final boolean i_is_prey = rlwi.size() < rlwj.size();
      final BufferedRunningLengthWord32 prey = i_is_prey ? rlwi : rlwj;
      final BufferedRunningLengthWord32 predator = i_is_prey ? rlwj : rlwi;
      if (prey.getRunningBit() == false) {
        final int predatorrl = predator.getRunningLength();
        final int preyrl = prey.getRunningLength();
        final int tobediscarded = (predatorrl >= preyrl) ? preyrl : predatorrl;
        container
          .addStreamOfEmptyWords(predator.getRunningBit(), tobediscarded);
        final int dw_predator = predator.dirtywordoffset
          + (i_is_prey ? j.dirtyWords() : i.dirtyWords());
        container.addStreamOfDirtyWords(i_is_prey ? j.buffer() : i.buffer(),
          dw_predator, preyrl - tobediscarded);
        predator.discardFirstWords(preyrl);
        prey.discardFirstWords(preyrl);
      } else {
        // we have a stream of 1x11
        final int predatorrl = predator.getRunningLength();
        final int preyrl = prey.getRunningLength();
        final int tobediscarded = (predatorrl >= preyrl) ? preyrl : predatorrl;
        container.addStreamOfEmptyWords(!predator.getRunningBit(),
          tobediscarded);
        final int dw_predator = predator.dirtywordoffset
          + (i_is_prey ? j.dirtyWords() : i.dirtyWords());
        final int[] buf = i_is_prey ? j.buffer() : i.buffer();
        for (int k = 0; k < preyrl - tobediscarded; ++k)
          container.add(~buf[k + dw_predator]);
        predator.discardFirstWords(preyrl);
        prey.discardFirstWords(preyrl);
      }
      final int predatorrl = predator.getRunningLength();
      if (predatorrl > 0) {
        if (predator.getRunningBit() == false) {
          final int nbre_dirty_prey = prey.getNumberOfLiteralWords();
          final int tobediscarded = (predatorrl >= nbre_dirty_prey) ? nbre_dirty_prey
            : predatorrl;
          final int dw_prey = prey.dirtywordoffset
            + (i_is_prey ? i.dirtyWords() : j.dirtyWords());
          predator.discardFirstWords(tobediscarded);
          prey.discardFirstWords(tobediscarded);
          container.addStreamOfDirtyWords(i_is_prey ? i.buffer() : j.buffer(),
            dw_prey, tobediscarded);
        } else {
          final int nbre_dirty_prey = prey.getNumberOfLiteralWords();
          final int tobediscarded = (predatorrl >= nbre_dirty_prey) ? nbre_dirty_prey
            : predatorrl;
          final int dw_prey = prey.dirtywordoffset
            + (i_is_prey ? i.dirtyWords() : j.dirtyWords());
          predator.discardFirstWords(tobediscarded);
          prey.discardFirstWords(tobediscarded);
          final int[] buf = i_is_prey ? i.buffer() : j.buffer();
          for (int k = 0; k < tobediscarded; ++k)
            container.add(~buf[k + dw_prey]);
        }
      }
      // all that is left to do now is to AND the dirty words
      final int nbre_dirty_prey = prey.getNumberOfLiteralWords();
      if (nbre_dirty_prey > 0) {
        for (int k = 0; k < nbre_dirty_prey; ++k) {
          if (i_is_prey)
            container.add(i.buffer()[prey.dirtywordoffset + i.dirtyWords() + k]
              ^ j.buffer()[predator.dirtywordoffset + j.dirtyWords() + k]);
          else
            container.add(i.buffer()[predator.dirtywordoffset + i.dirtyWords()
              + k]
              ^ j.buffer()[prey.dirtywordoffset + j.dirtyWords() + k]);
        }
        predator.discardFirstWords(nbre_dirty_prey);
      }
      if (i_is_prey) {
        if (!i.hasNext()) {
          rlwi = null;
          break;
        }
        rlwi.reset(i.next());
      } else {
        if (!j.hasNext()) {
          rlwj = null;
          break;
        }
        rlwj.reset(j.next());
      }
    }
    if (rlwi != null)
      discharge(rlwi, i, container);
    if (rlwj != null)
      discharge(rlwj, j, container);
    container.setSizeInBits(Math.max(sizeInBits(), a.sizeInBits()));
  }

  /**
   * Returns a new compressed bitmap containing the bitwise AND values of the
   * current bitmap with some other bitmap.
   * 
   * The running time is proportional to the sum of the compressed sizes (as
   * reported by sizeInBytes()).
   * 
   * @param a
   *          the other bitmap
   * @return the EWAH compressed bitmap
   */
  public EWAHCompressedBitmap32 and(final EWAHCompressedBitmap32 a) {
    final EWAHCompressedBitmap32 container = new EWAHCompressedBitmap32();
    container
      .reserve(this.actualsizeinwords > a.actualsizeinwords ? this.actualsizeinwords
        : a.actualsizeinwords);
    and(a, container);
    return container;
  }

  /**
   * Computes new compressed bitmap containing the bitwise AND values of the
   * current bitmap with some other bitmap.
   * 
   * The running time is proportional to the sum of the compressed sizes (as
   * reported by sizeInBytes()).
   * 
   * @param a
   *          the other bitmap
   * @param container
   *          where we store the result
   */
  private void and(final EWAHCompressedBitmap32 a,
    final BitmapStorage32 container) {
    final EWAHIterator32 i = a.getEWAHIterator();
    final EWAHIterator32 j = getEWAHIterator();
    if (!(i.hasNext() && j.hasNext())) {// this never happens...
      container.setSizeInBits(sizeInBits());
    }
    // at this point, this is safe:
    BufferedRunningLengthWord32 rlwi = new BufferedRunningLengthWord32(i.next());
    BufferedRunningLengthWord32 rlwj = new BufferedRunningLengthWord32(j.next());
    while (true) {
      final boolean i_is_prey = rlwi.size() < rlwj.size();
      final BufferedRunningLengthWord32 prey = i_is_prey ? rlwi : rlwj;
      final BufferedRunningLengthWord32 predator = i_is_prey ? rlwj : rlwi;
      if (prey.getRunningBit() == false) {
        container.addStreamOfEmptyWords(false, prey.RunningLength);
        predator.discardFirstWords(prey.RunningLength);
        prey.RunningLength = 0;
      } else {
        // we have a stream of 1x11
        final int predatorrl = predator.getRunningLength();
        final int preyrl = prey.getRunningLength();
        final int tobediscarded = (predatorrl >= preyrl) ? preyrl : predatorrl;
        container
          .addStreamOfEmptyWords(predator.getRunningBit(), tobediscarded);
        final int dw_predator = predator.dirtywordoffset
          + (i_is_prey ? j.dirtyWords() : i.dirtyWords());
        container.addStreamOfDirtyWords(i_is_prey ? j.buffer() : i.buffer(),
          dw_predator, preyrl - tobediscarded);
        predator.discardFirstWords(preyrl);
        prey.RunningLength = 0;
      }
      final int predatorrl = predator.getRunningLength();
      if (predatorrl > 0) {
        if (predator.getRunningBit() == false) {
          final int nbre_dirty_prey = prey.getNumberOfLiteralWords();
          final int tobediscarded = (predatorrl >= nbre_dirty_prey) ? nbre_dirty_prey
            : predatorrl;
          predator.discardFirstWords(tobediscarded);
          prey.discardFirstWords(tobediscarded);
          container.addStreamOfEmptyWords(false, tobediscarded);
        } else {
          final int nbre_dirty_prey = prey.getNumberOfLiteralWords();
          final int dw_prey = prey.dirtywordoffset
            + (i_is_prey ? i.dirtyWords() : j.dirtyWords());
          final int tobediscarded = (predatorrl >= nbre_dirty_prey) ? nbre_dirty_prey
            : predatorrl;
          container.addStreamOfDirtyWords(i_is_prey ? i.buffer() : j.buffer(),
            dw_prey, tobediscarded);
          predator.discardFirstWords(tobediscarded);
          prey.discardFirstWords(tobediscarded);
        }
      }
      // all that is left to do now is to AND the dirty words
      final int nbre_dirty_prey = prey.getNumberOfLiteralWords();
      if (nbre_dirty_prey > 0) {
        for (int k = 0; k < nbre_dirty_prey; ++k) {
          if (i_is_prey)
            container.add(i.buffer()[prey.dirtywordoffset + i.dirtyWords() + k]
              & j.buffer()[predator.dirtywordoffset + j.dirtyWords() + k]);
          else
            container.add(i.buffer()[predator.dirtywordoffset + i.dirtyWords()
              + k]
              & j.buffer()[prey.dirtywordoffset + j.dirtyWords() + k]);
        }
        predator.discardFirstWords(nbre_dirty_prey);
      }
      if (i_is_prey) {
        if (!i.hasNext()) {
          rlwi = null;
          break;
        }
        rlwi.reset(i.next());
      } else {
        if (!j.hasNext()) {
          rlwj = null;
          break;
        }
        rlwj.reset(j.next());
      }
    }
    if (rlwi != null)
      dischargeAsEmpty(rlwi, i, container);
    if (rlwj != null)
      dischargeAsEmpty(rlwj, j, container);
    container.setSizeInBits(Math.max(sizeInBits(), a.sizeInBits()));
  }

  /**
   * Returns a new compressed bitmap containing the bitwise AND values of the
   * provided bitmaps.
   * 
   * @param bitmaps
   *          bitmaps to AND together
   * @return result of the AND
   */
  public static EWAHCompressedBitmap32 and(
    final EWAHCompressedBitmap32... bitmaps) {
    final EWAHCompressedBitmap32 container = new EWAHCompressedBitmap32();
    int largestSize = 0;
    for (EWAHCompressedBitmap32 bitmap : bitmaps) {
      largestSize = Math.max(bitmap.actualsizeinwords, largestSize);
    }
    container.reserve((int) (largestSize * 1.5));
    and(container, bitmaps);
    return container;
  }

  /**
   * Returns the cardinality of the result of a bitwise AND of the values of the
   * provided bitmaps. Avoids needing to allocate an intermediate bitmap to hold
   * the result of the AND.
   * 
   * @param bitmaps
   *          bitmaps to AND
   * @return the cardinality
   */
  public static int andCardinality(final EWAHCompressedBitmap32... bitmaps) {
    final BitCounter32 counter = new BitCounter32();
    and(counter, bitmaps);
    return counter.getCount();
  }

  /**
   * For internal use. Computes the bitwise and of the provided bitmaps and
   * stores the result in the container.
   * 
   * @param container
   *          where the result is stored
   * @param bitmaps
   *          bitmaps to AND
   */
  private static void and(final BitmapStorage32 container,
    final EWAHCompressedBitmap32... bitmaps) {
    if (bitmaps.length == 2) {
      // should be more efficient
      bitmaps[0].and(bitmaps[1], container);
      return;
    }

    // Sort the bitmaps in ascending order by sizeinbits. When we exhaust the
    // first bitmap the rest
    // of the result is zeros.
    final EWAHCompressedBitmap32[] sortedBitmaps = bitmaps.clone();
    Arrays.sort(sortedBitmaps, new Comparator<EWAHCompressedBitmap32>() {
      public int compare(EWAHCompressedBitmap32 a, EWAHCompressedBitmap32 b) {
        return a.sizeinbits < b.sizeinbits ? -1
          : a.sizeinbits == b.sizeinbits ? 0 : 1;
      }
    });

    int maxSize = sortedBitmaps[sortedBitmaps.length - 1].sizeinbits;

    final IteratingBufferedRunningLengthWord32[] rlws = new IteratingBufferedRunningLengthWord32[bitmaps.length];
    for (int i = 0; i < sortedBitmaps.length; i++) {
      EWAHIterator32 iterator = sortedBitmaps[i].getEWAHIterator();
      if (iterator.hasNext()) {
        rlws[i] = new IteratingBufferedRunningLengthWord32(iterator);
      } else {
        // this never happens...
        if (maxSize > 0) {
          extendEmptyBits(container, 0, maxSize);
        }
        container.setSizeInBits(maxSize);
        return;
      }
    }

    while (true) {
      int maxZeroRl = 0;
      int minOneRl = Integer.MAX_VALUE;
      int minSize = Integer.MAX_VALUE;
      int numEmptyRl = 0;

      if (rlws[0].size() == 0) {
        extendEmptyBits(container, sortedBitmaps[0].sizeinbits, maxSize);
        break;
      }

      for (IteratingBufferedRunningLengthWord32 rlw : rlws) {
        int size = rlw.size();
        minSize = Math.min(minSize, size);

        if (!rlw.getRunningBit()) {
          int rl = rlw.getRunningLength();
          maxZeroRl = Math.max(maxZeroRl, rl);
          minOneRl = 0;
          if (rl == 0 && size > 0) {
            numEmptyRl++;
          }
        } else {
          int rl = rlw.getRunningLength();
          minOneRl = Math.min(minOneRl, rl);
          if (rl == 0 && size > 0) {
            numEmptyRl++;
          }
        }
      }

      if (maxZeroRl > 0) {
        container.addStreamOfEmptyWords(false, maxZeroRl);
        for (IteratingBufferedRunningLengthWord32 rlw : rlws) {
          rlw.discardFirstWords(maxZeroRl);
        }
      } else if (minOneRl > 0) {
        container.addStreamOfEmptyWords(true, minOneRl);
        for (IteratingBufferedRunningLengthWord32 rlw : rlws) {
          rlw.discardFirstWords(minOneRl);
        }
      } else {
        int index = 0;

        if (numEmptyRl == 1) {
          // if one rlw has dirty words to process and the rest have a run of
          // 1's we can write them out here
          IteratingBufferedRunningLengthWord32 emptyRl = null;
          int minNonEmptyRl = Integer.MAX_VALUE;
          for (IteratingBufferedRunningLengthWord32 rlw : rlws) {
            int rl = rlw.getRunningLength();
            if (rl == 0) {
              assert emptyRl == null;
              emptyRl = rlw;
            } else {
              minNonEmptyRl = Math.min(minNonEmptyRl, rl);
            }
          }
          int wordsToWrite = minNonEmptyRl > minSize ? minSize : minNonEmptyRl;
          if (emptyRl != null)
            emptyRl.writeDirtyWords(wordsToWrite, container);
          index += wordsToWrite;
        }

        while (index < minSize) {
          int word = ~0;
          for (IteratingBufferedRunningLengthWord32 rlw : rlws) {
            if (rlw.getRunningLength() <= index) {
              word &= rlw.getDirtyWordAt(index - rlw.getRunningLength());
            }
          }
          container.add(word);
          index++;
        }
        for (IteratingBufferedRunningLengthWord32 rlw : rlws) {
          rlw.discardFirstWords(minSize);
        }
      }
    }
    container.setSizeInBits(maxSize);
  }

  /**
   * Return true if the two EWAHCompressedBitmap have both at least one true bit
   * in the same position. Equivalently, you could call "and" and check whether
   * there is a set bit, but intersects will run faster if you don't need the
   * result of the "and" operation.
   * 
   * @param a
   *          the other bitmap
   * @return whether they intersect
   */
  public boolean intersects(final EWAHCompressedBitmap32 a) {
    NonEmptyVirtualStorage32 nevs = new NonEmptyVirtualStorage32();
    try {
      this.and(a, nevs);
    } catch (NonEmptyVirtualStorage32.NonEmptyException nee) {
      return true;
    }
    return false;
  }

  /**
   * Returns a new compressed bitmap containing the bitwise AND NOT values of
   * the current bitmap with some other bitmap.
   * 
   * The running time is proportional to the sum of the compressed sizes (as
   * reported by sizeInBytes()).
   * 
   * @param a
   *          the other bitmap
   * @return the EWAH compressed bitmap
   */
  public EWAHCompressedBitmap32 andNot(final EWAHCompressedBitmap32 a) {
    final EWAHCompressedBitmap32 container = new EWAHCompressedBitmap32();
    container
      .reserve(this.actualsizeinwords > a.actualsizeinwords ? this.actualsizeinwords
        : a.actualsizeinwords);
    andNot(a, container);
    return container;
  }

  /**
   * Returns a new compressed bitmap containing the bitwise AND NOT values of
   * the current bitmap with some other bitmap.
   * 
   * The running time is proportional to the sum of the compressed sizes (as
   * reported by sizeInBytes()).
   * 
   * @param a
   *          the other bitmap
   * @return the EWAH compressed bitmap
   */
  private void andNot(final EWAHCompressedBitmap32 a,
    final BitmapStorage32 container) {
    final EWAHIterator32 i = a.getEWAHIterator();
    final EWAHIterator32 j = getEWAHIterator();
    if (!(i.hasNext() && j.hasNext())) {// this never happens...
      container.setSizeInBits(sizeInBits());
    }
    // at this point, this is safe:
    BufferedRunningLengthWord32 rlwi = new BufferedRunningLengthWord32(i.next());
    rlwi.setRunningBit(!rlwi.getRunningBit());
    BufferedRunningLengthWord32 rlwj = new BufferedRunningLengthWord32(j.next());
    while (true) {
      final boolean i_is_prey = rlwi.size() < rlwj.size();
      final BufferedRunningLengthWord32 prey = i_is_prey ? rlwi : rlwj;
      final BufferedRunningLengthWord32 predator = i_is_prey ? rlwj : rlwi;

      if (prey.getRunningBit() == false) {
        container.addStreamOfEmptyWords(false, prey.RunningLength);
        predator.discardFirstWords(prey.RunningLength);
        prey.RunningLength = 0;
      } else {
        // we have a stream of 1x11
        final int predatorrl = predator.getRunningLength();
        final int preyrl = prey.getRunningLength();
        final int tobediscarded = (predatorrl >= preyrl) ? preyrl : predatorrl;
        container
          .addStreamOfEmptyWords(predator.getRunningBit(), tobediscarded);
        final int dw_predator = predator.dirtywordoffset
          + (i_is_prey ? j.dirtyWords() : i.dirtyWords());
        if (i_is_prey)
          container.addStreamOfDirtyWords(j.buffer(), dw_predator, preyrl
            - tobediscarded);
        else
          container.addStreamOfNegatedDirtyWords(i.buffer(), dw_predator,
            preyrl - tobediscarded);
        predator.discardFirstWords(preyrl);
        prey.RunningLength = 0;
      }
      final int predatorrl = predator.getRunningLength();
      if (predatorrl > 0) {
        if (predator.getRunningBit() == false) {
          final int nbre_dirty_prey = prey.getNumberOfLiteralWords();
          final int tobediscarded = (predatorrl >= nbre_dirty_prey) ? nbre_dirty_prey
            : predatorrl;
          predator.discardFirstWords(tobediscarded);
          prey.discardFirstWords(tobediscarded);
          container.addStreamOfEmptyWords(false, tobediscarded);
        } else {
          final int nbre_dirty_prey = prey.getNumberOfLiteralWords();
          final int dw_prey = prey.dirtywordoffset
            + (i_is_prey ? i.dirtyWords() : j.dirtyWords());
          final int tobediscarded = (predatorrl >= nbre_dirty_prey) ? nbre_dirty_prey
            : predatorrl;
          if (i_is_prey)
            container.addStreamOfNegatedDirtyWords(i.buffer(), dw_prey,
              tobediscarded);
          else
            container.addStreamOfDirtyWords(j.buffer(), dw_prey, tobediscarded);
          predator.discardFirstWords(tobediscarded);
          prey.discardFirstWords(tobediscarded);
        }
      }
      // all that is left to do now is to AND the dirty words
      final int nbre_dirty_prey = prey.getNumberOfLiteralWords();
      if (nbre_dirty_prey > 0) {
        for (int k = 0; k < nbre_dirty_prey; ++k) {
          if (i_is_prey)
            container.add((~i.buffer()[prey.dirtywordoffset + i.dirtyWords()
              + k])
              & j.buffer()[predator.dirtywordoffset + j.dirtyWords() + k]);
          else
            container.add((~i.buffer()[predator.dirtywordoffset
              + i.dirtyWords() + k])
              & j.buffer()[prey.dirtywordoffset + j.dirtyWords() + k]);
        }
        predator.discardFirstWords(nbre_dirty_prey);
      }
      if (i_is_prey) {
        if (!i.hasNext()) {
          rlwi = null;
          break;
        }
        rlwi.reset(i.next());
        rlwi.setRunningBit(!rlwi.getRunningBit());
      } else {
        if (!j.hasNext()) {
          rlwj = null;
          break;
        }
        rlwj.reset(j.next());
      }
    }
    if (rlwi != null)
      dischargeAsEmpty(rlwi, i, container);
    if (rlwj != null)
      discharge(rlwj, j, container);
    container.setSizeInBits(Math.max(sizeInBits(), a.sizeInBits()));
  }

  /**
   * Negate (bitwise) the current bitmap. To get a negated copy, do
   * ((EWAHCompressedBitmap) mybitmap.clone()).not();
   * 
   * The running time is proportional to the compressed size (as reported by
   * sizeInBytes()).
   * 
   */
  public void not() {
    final EWAHIterator32 i = new EWAHIterator32(this.buffer,
      this.actualsizeinwords);
    if (!i.hasNext())
      return;
    while (true) {
      final RunningLengthWord32 rlw1 = i.next();
      rlw1.setRunningBit(!rlw1.getRunningBit());
      for (int j = 0; j < rlw1.getNumberOfLiteralWords(); ++j) {
        i.buffer()[i.dirtyWords() + j] = ~i.buffer()[i.dirtyWords() + j];
      }
      if (!i.hasNext()) {// must potentially adjust the last dirty word
        if (rlw1.getNumberOfLiteralWords() == 0)
          return;
        final int usedbitsinlast = this.sizeinbits % wordinbits;
        if (usedbitsinlast == 0)
          return;
        i.buffer()[i.dirtyWords() + rlw1.getNumberOfLiteralWords() - 1] &= ((~0) >>> (wordinbits - usedbitsinlast));
        return;
      }
    }
  }

  /**
   * Returns a new compressed bitmap containing the bitwise OR values of the
   * current bitmap with some other bitmap.
   * 
   * The running time is proportional to the sum of the compressed sizes (as
   * reported by sizeInBytes()).
   * 
   * @param a
   *          the other bitmap
   * @return the EWAH compressed bitmap
   */
  public EWAHCompressedBitmap32 or(final EWAHCompressedBitmap32 a) {
    final EWAHCompressedBitmap32 container = new EWAHCompressedBitmap32();
    container.reserve(this.actualsizeinwords + a.actualsizeinwords);
    or(a, container);
    return container;
  }

  /**
   * Returns the cardinality of the result of a bitwise OR of the values of the
   * current bitmap with some other bitmap. Avoids needing to allocate an
   * intermediate bitmap to hold the result of the OR.
   * 
   * @param a
   *          the other bitmap
   * @return the cardinality
   */
  public int orCardinality(final EWAHCompressedBitmap32 a) {
    final BitCounter32 counter = new BitCounter32();
    or(a, counter);
    return counter.getCount();
  }

  /**
   * Returns the cardinality of the result of a bitwise AND of the values of the
   * current bitmap with some other bitmap. Avoids needing to allocate an
   * intermediate bitmap to hold the result of the OR.
   * 
   * @param a
   *          the other bitmap
   * @return the cardinality
   */
  public int andCardinality(final EWAHCompressedBitmap32 a) {
    final BitCounter32 counter = new BitCounter32();
    and(a, counter);
    return counter.getCount();
  }

  /**
   * Returns the cardinality of the result of a bitwise AND NOT of the values of
   * the current bitmap with some other bitmap. Avoids needing to allocate an
   * intermediate bitmap to hold the result of the OR.
   * 
   * @param a
   *          the other bitmap
   * @return the cardinality
   */
  public int andNotCardinality(final EWAHCompressedBitmap32 a) {
    final BitCounter32 counter = new BitCounter32();
    andNot(a, counter);
    return counter.getCount();
  }

  /**
   * Returns the cardinality of the result of a bitwise XOR of the values of the
   * current bitmap with some other bitmap. Avoids needing to allocate an
   * intermediate bitmap to hold the result of the OR.
   * 
   * @param a
   *          the other bitmap
   * @return the cardinality
   */
  public int xorCardinality(final EWAHCompressedBitmap32 a) {
    final BitCounter32 counter = new BitCounter32();
    xor(a, counter);
    return counter.getCount();
  }

  /**
   * Computes the bitwise or between the current bitmap and the bitmap "a".
   * Stores the result in the container.
   * 
   * @param a
   *          the other bitmap
   * @param container
   *          where we store the result
   */
  private void or(final EWAHCompressedBitmap32 a,
    final BitmapStorage32 container) {
    final EWAHIterator32 i = a.getEWAHIterator();
    final EWAHIterator32 j = getEWAHIterator();
    if (!(i.hasNext() && j.hasNext())) {// this never happens...
      container.setSizeInBits(sizeInBits());
      return;
    }
    // at this point, this is safe:
    BufferedRunningLengthWord32 rlwi = new BufferedRunningLengthWord32(i.next());
    BufferedRunningLengthWord32 rlwj = new BufferedRunningLengthWord32(j.next());
    // RunningLength;
    while (true) {
      final boolean i_is_prey = rlwi.size() < rlwj.size();
      final BufferedRunningLengthWord32 prey = i_is_prey ? rlwi : rlwj;
      final BufferedRunningLengthWord32 predator = i_is_prey ? rlwj : rlwi;
      if (prey.getRunningBit() == false) {
        final int predatorrl = predator.getRunningLength();
        final int preyrl = prey.getRunningLength();
        final int tobediscarded = (predatorrl >= preyrl) ? preyrl : predatorrl;
        container
          .addStreamOfEmptyWords(predator.getRunningBit(), tobediscarded);
        final int dw_predator = predator.dirtywordoffset
          + (i_is_prey ? j.dirtyWords() : i.dirtyWords());
        container.addStreamOfDirtyWords(i_is_prey ? j.buffer() : i.buffer(),
          dw_predator, preyrl - tobediscarded);
        predator.discardFirstWords(preyrl);
        prey.discardFirstWords(preyrl);
        prey.RunningLength = 0;
      } else {
        // we have a stream of 1x11
        container.addStreamOfEmptyWords(true, prey.RunningLength);
        predator.discardFirstWords(prey.RunningLength);
        prey.RunningLength = 0;
      }
      int predatorrl = predator.getRunningLength();
      if (predatorrl > 0) {
        if (predator.getRunningBit() == false) {
          final int nbre_dirty_prey = prey.getNumberOfLiteralWords();
          final int tobediscarded = (predatorrl >= nbre_dirty_prey) ? nbre_dirty_prey
            : predatorrl;
          final int dw_prey = prey.dirtywordoffset
            + (i_is_prey ? i.dirtyWords() : j.dirtyWords());
          predator.discardFirstWords(tobediscarded);
          prey.discardFirstWords(tobediscarded);
          container.addStreamOfDirtyWords(i_is_prey ? i.buffer() : j.buffer(),
            dw_prey, tobediscarded);
        } else {
          final int nbre_dirty_prey = prey.getNumberOfLiteralWords();
          final int tobediscarded = (predatorrl >= nbre_dirty_prey) ? nbre_dirty_prey
            : predatorrl;
          container.addStreamOfEmptyWords(true, tobediscarded);
          predator.discardFirstWords(tobediscarded);
          prey.discardFirstWords(tobediscarded);
        }
      }
      // all that is left to do now is to OR the dirty words
      final int nbre_dirty_prey = prey.getNumberOfLiteralWords();
      if (nbre_dirty_prey > 0) {
        for (int k = 0; k < nbre_dirty_prey; ++k) {
          if (i_is_prey)
            container.add(i.buffer()[prey.dirtywordoffset + i.dirtyWords() + k]
              | j.buffer()[predator.dirtywordoffset + j.dirtyWords() + k]);
          else
            container.add(i.buffer()[predator.dirtywordoffset + i.dirtyWords()
              + k]
              | j.buffer()[prey.dirtywordoffset + j.dirtyWords() + k]);
        }
        predator.discardFirstWords(nbre_dirty_prey);
      }
      if (i_is_prey) {
        if (!i.hasNext()) {
          rlwi = null;
          break;
        }
        rlwi.reset(i.next());// = new
        // BufferedRunningLengthWord(i.next());
      } else {
        if (!j.hasNext()) {
          rlwj = null;
          break;
        }
        rlwj.reset(j.next());// = new
        // BufferedRunningLengthWord(
        // j.next());
      }
    }
    if (rlwi != null)
      discharge(rlwi, i, container);
    if (rlwj != null)
      discharge(rlwj, j, container);
    container.setSizeInBits(Math.max(sizeInBits(), a.sizeInBits()));
  }

  /**
   * Returns a new compressed bitmap containing the bitwise OR values of the
   * provided bitmaps.
   * 
   * @param bitmaps
   *          bitmaps to OR together
   * @return result of the OR
   */
  public static EWAHCompressedBitmap32 or(
    final EWAHCompressedBitmap32... bitmaps) {
    final EWAHCompressedBitmap32 container = new EWAHCompressedBitmap32();
    int largestSize = 0;
    for (EWAHCompressedBitmap32 bitmap : bitmaps) {
      largestSize = Math.max(bitmap.actualsizeinwords, largestSize);
    }
    container.reserve((int) (largestSize * 1.5));
    or(container, bitmaps);
    return container;
  }

  /**
   * Returns the cardinality of the result of a bitwise OR of the values of the
   * provided bitmaps. Avoids needing to allocate an intermediate bitmap to hold
   * the result of the OR.
   * 
   * @param bitmaps
   *          bitmaps to OR
   * @return the cardinality
   */
  public static int orCardinality(final EWAHCompressedBitmap32... bitmaps) {
    final BitCounter32 counter = new BitCounter32();
    or(counter, bitmaps);
    return counter.getCount();
  }

  /**
   * For internal use. Computes the bitwise or of the provided bitmaps and
   * stores the result in the container.
   */
  private static void or(final BitmapStorage32 container,
    final EWAHCompressedBitmap32... bitmaps) {
    if (bitmaps.length == 2) {
      // should be more efficient
      bitmaps[0].or(bitmaps[1], container);
      return;
    }

    // Sort the bitmaps in descending order by sizeinbits. We will exhaust the
    // sorted bitmaps from right to left.
    final EWAHCompressedBitmap32[] sortedBitmaps = bitmaps.clone();
    Arrays.sort(sortedBitmaps, new Comparator<EWAHCompressedBitmap32>() {
      public int compare(EWAHCompressedBitmap32 a, EWAHCompressedBitmap32 b) {
        return a.sizeinbits < b.sizeinbits ? 1
          : a.sizeinbits == b.sizeinbits ? 0 : -1;
      }
    });

    final IteratingBufferedRunningLengthWord32[] rlws = new IteratingBufferedRunningLengthWord32[bitmaps.length];
    int maxAvailablePos = 0;
    for (EWAHCompressedBitmap32 bitmap : sortedBitmaps) {
      EWAHIterator32 iterator = bitmap.getEWAHIterator();
      if (iterator.hasNext()) {
        rlws[maxAvailablePos++] = new IteratingBufferedRunningLengthWord32(
          iterator);
      }
    }

    if (maxAvailablePos == 0) { // this never happens...
      container.setSizeInBits(0);
      return;
    }

    int maxSize = sortedBitmaps[0].sizeinbits;

    while (true) {
      int maxOneRl = 0;
      int minZeroRl = Integer.MAX_VALUE;
      int minSize = Integer.MAX_VALUE;
      int numEmptyRl = 0;
      for (int i = 0; i < maxAvailablePos; i++) {
        IteratingBufferedRunningLengthWord32 rlw = rlws[i];
        int size = rlw.size();
        if (size == 0) {
          maxAvailablePos = i;
          break;
        }
        minSize = Math.min(minSize, size);

        if (rlw.getRunningBit()) {
          int rl = rlw.getRunningLength();
          maxOneRl = Math.max(maxOneRl, rl);
          minZeroRl = 0;
          if (rl == 0 && size > 0) {
            numEmptyRl++;
          }
        } else {
          int rl = rlw.getRunningLength();
          minZeroRl = Math.min(minZeroRl, rl);
          if (rl == 0 && size > 0) {
            numEmptyRl++;
          }
        }
      }

      if (maxAvailablePos == 0) {
        break;
      } else if (maxAvailablePos == 1) {
        // only one bitmap is left so just write the rest of it out
        rlws[0].discharge(container);
        break;
      }

      if (maxOneRl > 0) {
        container.addStreamOfEmptyWords(true, maxOneRl);
        for (int i = 0; i < maxAvailablePos; i++) {
          IteratingBufferedRunningLengthWord32 rlw = rlws[i];
          rlw.discardFirstWords(maxOneRl);
        }
      } else if (minZeroRl > 0) {
        container.addStreamOfEmptyWords(false, minZeroRl);
        for (int i = 0; i < maxAvailablePos; i++) {
          IteratingBufferedRunningLengthWord32 rlw = rlws[i];
          rlw.discardFirstWords(minZeroRl);
        }
      } else {
        int index = 0;

        if (numEmptyRl == 1) {
          // if one rlw has dirty words to process and the rest have a run of
          // 0's we can write them out here
          IteratingBufferedRunningLengthWord32 emptyRl = null;
          int minNonEmptyRl = Integer.MAX_VALUE;
          for (int i = 0; i < maxAvailablePos; i++) {
            IteratingBufferedRunningLengthWord32 rlw = rlws[i];
            int rl = rlw.getRunningLength();
            if (rl == 0) {
              assert emptyRl == null;
              emptyRl = rlw;
            } else {
              minNonEmptyRl = Math.min(minNonEmptyRl, rl);
            }
          }
          int wordsToWrite = minNonEmptyRl > minSize ? minSize : minNonEmptyRl;
          if (emptyRl != null)
            emptyRl.writeDirtyWords(wordsToWrite, container);
          index += wordsToWrite;
        }

        while (index < minSize) {
          int word = 0;
          for (int i = 0; i < maxAvailablePos; i++) {
            IteratingBufferedRunningLengthWord32 rlw = rlws[i];
            if (rlw.getRunningLength() <= index) {
              word |= rlw.getDirtyWordAt(index - rlw.getRunningLength());
            }
          }
          container.add(word);
          index++;
        }
        for (int i = 0; i < maxAvailablePos; i++) {
          IteratingBufferedRunningLengthWord32 rlw = rlws[i];
          rlw.discardFirstWords(minSize);
        }
      }
    }
    container.setSizeInBits(maxSize);
  }

  /**
   * For internal use.
   * 
   * @param initialWord
   *          the initial word
   * @param iterator
   *          the iterator
   * @param container
   *          the container
   */
  protected static void discharge(
    final BufferedRunningLengthWord32 initialWord,
    final EWAHIterator32 iterator, final BitmapStorage32 container) {
    BufferedRunningLengthWord32 runningLengthWord = initialWord;
    for (;;) {
      final int runningLength = runningLengthWord.getRunningLength();
      container.addStreamOfEmptyWords(runningLengthWord.getRunningBit(),
        runningLength);
      container.addStreamOfDirtyWords(iterator.buffer(), iterator.dirtyWords()
        + runningLengthWord.dirtywordoffset,
        runningLengthWord.getNumberOfLiteralWords());
      if (!iterator.hasNext())
        break;
      runningLengthWord = new BufferedRunningLengthWord32(iterator.next());
    }
  }

  /**
   * For internal use.
   * 
   * @param initialWord
   *          the initial word
   * @param iterator
   *          the iterator
   * @param container
   *          the container
   */
  private static void dischargeAsEmpty(
    final BufferedRunningLengthWord32 initialWord,
    final EWAHIterator32 iterator, final BitmapStorage32 container) {
    BufferedRunningLengthWord32 runningLengthWord = initialWord;
    for (;;) {
      final int runningLength = runningLengthWord.getRunningLength();
      container.addStreamOfEmptyWords(false,
        runningLength + runningLengthWord.getNumberOfLiteralWords());
      if (!iterator.hasNext())
        break;
      runningLengthWord = new BufferedRunningLengthWord32(iterator.next());
    }
  }

  /**
   * set the bit at position i to true, the bits must be set in increasing
   * order. For example, set(15) and then set(7) will fail. You must do set(7)
   * and then set(15).
   * 
   * @param i
   *          the index
   * @return true if the value was set (always true when i>= sizeInBits()).
   */
  
  public boolean set(final int i) {
    if (i < this.sizeinbits)
      return false;
    // distance in words:
    final int dist = (i + wordinbits) / wordinbits - (this.sizeinbits
      + wordinbits - 1)
      / wordinbits;
    if ((dist > 0) || (this.sizeinbits == 0)) {// easy
      addStreamOfEmptyWords(false, dist - 1);
      addLiteralWord(1 << (i % wordinbits));
      this.sizeinbits = i + 1;
      return true;
    }
    if (this.rlw.getNumberOfLiteralWords() == 0) {
      this.rlw.setRunningLength(this.rlw.getRunningLength() - 1);
      addLiteralWord(1 << (i % wordinbits));
      this.sizeinbits = i + 1;
      return true;
    }
    this.buffer[this.actualsizeinwords - 1] |= 1 << (i % wordinbits);
    if (this.buffer[this.actualsizeinwords - 1] == ~0) {
      this.buffer[this.actualsizeinwords - 1] = 0;
      --this.actualsizeinwords;
      this.rlw.setNumberOfLiteralWords(this.rlw.getNumberOfLiteralWords() - 1);
      // next we add one clean word
      addEmptyWord(true);
    }
    this.sizeinbits = i + 1;
    return true;
  }
  /**
   * Adding words directly to the bitmap (for expert use).
   * 
   * This is normally how you add data to the array. So you add bits in streams
   * of 8*8 bits.
   * 
   * @param newdata
   *          the word
   * @return the number of words added to the buffer
   */
  public int add(final int newdata) {
    return add(newdata, wordinbits);
  }

  /**
   * For experts: You want to add many zeroes or ones? This is the method you
   * use.
   * 
   * @param v
   *          the boolean value
   * @param number
   *          the number
   * @return the number of words added to the buffer
   */
  public int addStreamOfEmptyWords(final boolean v, final int number) {
    if (number == 0)
      return 0;
    final boolean noliteralword = (this.rlw.getNumberOfLiteralWords() == 0);
    final int runlen = this.rlw.getRunningLength();
    if ((noliteralword) && (runlen == 0)) {
      this.rlw.setRunningBit(v);
    }
    int wordsadded = 0;
    if ((noliteralword) && (this.rlw.getRunningBit() == v)
      && (runlen < RunningLengthWord32.largestrunninglengthcount)) {
      int whatwecanadd = number < RunningLengthWord32.largestrunninglengthcount
        - runlen ? number : RunningLengthWord32.largestrunninglengthcount
        - runlen;
      this.rlw.setRunningLength(runlen + whatwecanadd);
      this.sizeinbits += whatwecanadd * wordinbits;
      if (number - whatwecanadd > 0)
        wordsadded += addStreamOfEmptyWords(v, number - whatwecanadd);
    } else {
      push_back(0);
      ++wordsadded;
      this.rlw.position = this.actualsizeinwords - 1;
      final int whatwecanadd = number < RunningLengthWord32.largestrunninglengthcount ? number
        : RunningLengthWord32.largestrunninglengthcount;
      this.rlw.setRunningBit(v);
      this.rlw.setRunningLength(whatwecanadd);
      this.sizeinbits += whatwecanadd * wordinbits;
      if (number - whatwecanadd > 0)
        wordsadded += addStreamOfEmptyWords(v, number - whatwecanadd);
    }
    return wordsadded;
  }

  /**
   * Same as addStreamOfDirtyWords, but the words are negated.
   * 
   * @param data
   *          the dirty words
   * @param start
   *          the starting point in the array
   * @param number
   *          the number of dirty words to add
   * @return how many (compressed) words were added to the bitmap
   */
  public int addStreamOfNegatedDirtyWords(final int[] data, final int start,
    final int number) {
    if (number == 0)
      return 0;
    final int NumberOfLiteralWords = this.rlw.getNumberOfLiteralWords();
    final int whatwecanadd = number < RunningLengthWord32.largestliteralcount
      - NumberOfLiteralWords ? number : RunningLengthWord32.largestliteralcount
      - NumberOfLiteralWords;
    this.rlw.setNumberOfLiteralWords(NumberOfLiteralWords + whatwecanadd);
    final int leftovernumber = number - whatwecanadd;
    negative_push_back(data, start, whatwecanadd);
    this.sizeinbits += whatwecanadd * wordinbits;
    int wordsadded = whatwecanadd;
    if (leftovernumber > 0) {
      push_back(0);
      this.rlw.position = this.actualsizeinwords - 1;
      ++wordsadded;
      wordsadded += addStreamOfDirtyWords(data, start + whatwecanadd,
        leftovernumber);
    }
    return wordsadded;
  }

  /**
   * if you have several dirty words to copy over, this might be faster.
   * 
   * 
   * @param data
   *          the dirty words
   * @param start
   *          the starting point in the array
   * @param number
   *          the number of dirty words to add
   * @return how many (compressed) words were added to the bitmap
   */
  public int addStreamOfDirtyWords(final int[] data, final int start,
    final int number) {
    if (number == 0)
      return 0;
    final int NumberOfLiteralWords = this.rlw.getNumberOfLiteralWords();
    final int whatwecanadd = number < RunningLengthWord32.largestliteralcount
      - NumberOfLiteralWords ? number : RunningLengthWord32.largestliteralcount
      - NumberOfLiteralWords;
    this.rlw.setNumberOfLiteralWords(NumberOfLiteralWords + whatwecanadd);
    final int leftovernumber = number - whatwecanadd;
    push_back(data, start, whatwecanadd);
    this.sizeinbits += whatwecanadd * wordinbits;
    int wordsadded = whatwecanadd;
    if (leftovernumber > 0) {
      push_back(0);
      this.rlw.position = this.actualsizeinwords - 1;
      ++wordsadded;
      wordsadded += addStreamOfDirtyWords(data, start + whatwecanadd,
        leftovernumber);
    }
    return wordsadded;
  }

  /**
   * Adding words directly to the bitmap (for expert use).
   * 
   * @param newdata
   *          the word
   * @param bitsthatmatter
   *          the number of significant bits (by default it should be 32)
   * @return the number of words added to the buffer
   */
  public int add(final int newdata, final int bitsthatmatter) {
    this.sizeinbits += bitsthatmatter;
    if (newdata == 0) {
      return addEmptyWord(false);
    } else if (newdata == ~0) {
      return addEmptyWord(true);
    } else {
      return addLiteralWord(newdata);
    }
  }

  /**
   * Returns the size in bits of the *uncompressed* bitmap represented by this
   * compressed bitmap. Initially, the sizeInBits is zero. It is extended
   * automatically when you set bits to true.
   * 
   * @return the size in bits
   */
  public int sizeInBits() {
    return this.sizeinbits;
  }

  /**
   * set the size in bits
   * 
   */
  public void setSizeInBits(final int size) {
    this.sizeinbits = size;
  }

  /**
   * Change the reported size in bits of the *uncompressed* bitmap represented
   * by this compressed bitmap. It is not possible to reduce the sizeInBits, but
   * it can be extended. The new bits are set to false or true depending on the
   * value of defaultvalue.
   * 
   * @param size
   *          the size in bits
   * @param defaultvalue
   *          the default boolean value
   * @return true if the update was possible
   */
  public boolean setSizeInBits(final int size, final boolean defaultvalue) {
    if (size < this.sizeinbits)
      return false;
    // next loop could be optimized further
    if (defaultvalue)
      while (((this.sizeinbits % wordinbits) != 0) && (this.sizeinbits < size)) {
        this.set(this.sizeinbits);
      }

    if (defaultvalue == false)
      extendEmptyBits(this, this.sizeinbits, size);
    else {
      final int leftover = size % wordinbits;
      this.addStreamOfEmptyWords(defaultvalue, (size / wordinbits)
        - this.sizeinbits / wordinbits);
      final int newdata = (1 << leftover) + ((1 << leftover) - 1);
      this.addLiteralWord(newdata);
    }
    this.sizeinbits = size;
    return true;
  }

  /**
   * For internal use. This simply adds a stream of words made of zeroes so that
   * we pad to the desired size.
   * 
   * @param storage
   *          bitmap to extend
   * @param currentSize
   *          current size (in bits)
   * @param newSize
   *          new desired size (in bits)
   */
  private static void extendEmptyBits(final BitmapStorage32 storage,
    final int currentSize, final int newSize) {
    final int currentLeftover = currentSize % wordinbits;
    final int finalLeftover = newSize % wordinbits;
    storage.addStreamOfEmptyWords(false, (newSize / wordinbits) - currentSize
      / wordinbits + (finalLeftover != 0 ? 1 : 0)
      + (currentLeftover != 0 ? -1 : 0));
  }

  /**
   * Report the *compressed* size of the bitmap (equivalent to memory usage,
   * after accounting for some overhead).
   * 
   * @return the size in bytes
   */
  public int sizeInBytes() {
    return this.actualsizeinwords * (wordinbits / 8);
  }

  /**
   * For internal use (trading off memory for speed).
   * 
   * @param size
   *          the number of words to allocate
   * @return True if the operation was a success.
   */
  private boolean reserve(final int size) {
    if (size > this.buffer.length) {
      final int oldbuffer[] = this.buffer;
      this.buffer = new int[size];
      System.arraycopy(oldbuffer, 0, this.buffer, 0, oldbuffer.length);
      this.rlw.array = this.buffer;
      return true;
    }
    return false;
  }

  /**
   * For internal use.
   * 
   * @param data
   *          the word to be added
   */
  private void push_back(final int data) {
    if (this.actualsizeinwords == this.buffer.length) {
      final int oldbuffer[] = this.buffer;
      this.buffer = new int[oldbuffer.length * 2];
      System.arraycopy(oldbuffer, 0, this.buffer, 0, oldbuffer.length);
      this.rlw.array = this.buffer;
    }
    this.buffer[this.actualsizeinwords++] = data;
  }

  /**
   * For internal use.
   * 
   * @param data
   *          the array of words to be added
   * @param start
   *          the starting point
   * @param number
   *          the number of words to add
   */
  private void push_back(final int[] data, final int start, final int number) {
    while (this.actualsizeinwords + number >= this.buffer.length) {
      final int oldbuffer[] = this.buffer;
      this.buffer = new int[oldbuffer.length * 2];
      System.arraycopy(oldbuffer, 0, this.buffer, 0, oldbuffer.length);
      this.rlw.array = this.buffer;
    }
    System.arraycopy(data, start, this.buffer, this.actualsizeinwords, number);
    this.actualsizeinwords += number;
  }

  /**
   * For internal use.
   * 
   * @param data
   *          the array of words to be added
   * @param start
   *          the starting point
   * @param number
   *          the number of words to add
   */
  private void negative_push_back(final int[] data, final int start,
    final int number) {
    while (this.actualsizeinwords + number >= this.buffer.length) {
      final int oldbuffer[] = this.buffer;
      this.buffer = new int[oldbuffer.length * 2];
      System.arraycopy(oldbuffer, 0, this.buffer, 0, oldbuffer.length);
      this.rlw.array = this.buffer;
    }
    for (int k = 0; k < number; ++k)
      this.buffer[this.actualsizeinwords + k] = ~data[start + k];
    this.actualsizeinwords += number;
  }

  /**
   * For internal use.
   * 
   * @param v
   *          the boolean value
   * @return the storage cost of the addition
   */
  private int addEmptyWord(final boolean v) {
    final boolean noliteralword = (this.rlw.getNumberOfLiteralWords() == 0);
    final int runlen = this.rlw.getRunningLength();
    if ((noliteralword) && (runlen == 0)) {
      this.rlw.setRunningBit(v);
    }
    if ((noliteralword) && (this.rlw.getRunningBit() == v)
      && (runlen < RunningLengthWord32.largestrunninglengthcount)) {
      this.rlw.setRunningLength(runlen + 1);
      return 0;
    }
    push_back(0);
    this.rlw.position = this.actualsizeinwords - 1;
    this.rlw.setRunningBit(v);
    this.rlw.setRunningLength(1);
    return 1;
  }

  /**
   * For internal use.
   * 
   * @param newdata
   *          the dirty word
   * @return the storage cost of the addition
   */
  private int addLiteralWord(final int newdata) {
    final int numbersofar = this.rlw.getNumberOfLiteralWords();
    if (numbersofar >= RunningLengthWord32.largestliteralcount) {
      push_back(0);
      this.rlw.position = this.actualsizeinwords - 1;
      this.rlw.setNumberOfLiteralWords(1);
      push_back(newdata);
      return 2;
    }
    this.rlw.setNumberOfLiteralWords(numbersofar + 1);
    push_back(newdata);
    return 1;
  }

  /**
   * reports the number of bits set to true. Running time is proportional to
   * compressed size (as reported by sizeInBytes).
   * 
   * @return the number of bits set to true
   */
  public int cardinality() {
    int counter = 0;
    final EWAHIterator32 i = new EWAHIterator32(this.buffer,
      this.actualsizeinwords);
    while (i.hasNext()) {
      RunningLengthWord32 localrlw = i.next();
      if (localrlw.getRunningBit()) {
        counter += wordinbits * localrlw.getRunningLength();
      }
      for (int j = 0; j < localrlw.getNumberOfLiteralWords(); ++j) {
        counter += Integer.bitCount(i.buffer()[i.dirtyWords() + j]);
      }
    }
    return counter;
  }

  /**
   * A string describing the bitmap.
   * 
   * @return the string
   */
  @Override
  public String toString() {
    String ans = " EWAHCompressedBitmap, size in bits = " + this.sizeinbits
      + " size in words = " + this.actualsizeinwords + "\n";
    final EWAHIterator32 i = new EWAHIterator32(this.buffer,
      this.actualsizeinwords);
    while (i.hasNext()) {
      RunningLengthWord32 localrlw = i.next();
      if (localrlw.getRunningBit()) {
        ans += localrlw.getRunningLength() + " 1x11\n";
      } else {
        ans += localrlw.getRunningLength() + " 0x00\n";
      }
      ans += localrlw.getNumberOfLiteralWords() + " dirties\n";
    }
    return ans;
  }

  /**
   * A more detailed string describing the bitmap (useful for debugging).
   * 
   * @return the string
   */
  public String toDebugString() {
    String ans = " EWAHCompressedBitmap, size in bits = " + this.sizeinbits
      + " size in words = " + this.actualsizeinwords + "\n";
    final EWAHIterator32 i = new EWAHIterator32(this.buffer,
      this.actualsizeinwords);
    while (i.hasNext()) {
      RunningLengthWord32 localrlw = i.next();
      if (localrlw.getRunningBit()) {
        ans += localrlw.getRunningLength() + " 1x11\n";
      } else {
        ans += localrlw.getRunningLength() + " 0x00\n";
      }
      ans += localrlw.getNumberOfLiteralWords() + " dirties\n";
      for (int j = 0; j < localrlw.getNumberOfLiteralWords(); ++j) {
        int data = i.buffer()[i.dirtyWords() + j];
        ans += "\t" + data + "\n";
      }
    }
    return ans;
  }

  /**
   * Populate an array of (sorted integers) corresponding to the location of the
   * set bits.
   * 
   * @return the array containing the location of the set bits
   */
  public int[] toArray() {
    int[] ans = new int[this.cardinality()];
    int inanspos = 0;
    int pos = 0;
    final EWAHIterator32 i = new EWAHIterator32(this.buffer,
      this.actualsizeinwords);
    while (i.hasNext()) {
      RunningLengthWord32 localrlw = i.next();
      if (localrlw.getRunningBit()) {
        for (int j = 0; j < localrlw.getRunningLength(); ++j) {
          for (int c = 0; c < wordinbits; ++c) {
            ans[inanspos++] = pos++;
          }
        }
      } else {
        pos += wordinbits * localrlw.getRunningLength();
      }
      for (int j = 0; j < localrlw.getNumberOfLiteralWords(); ++j) {
        int data = i.buffer()[i.dirtyWords() + j];
        if (!usetrailingzeros) {
          for (int c = 0; c < wordinbits; ++c) {
            if ((data & (1 << c)) != 0)
              ans[inanspos++] = c + pos;
          }
          pos += wordinbits;
        } else {
          while (data != 0) {
            final int ntz = Integer.numberOfTrailingZeros(data);
            data ^= (1l << ntz);
            ans[inanspos++] = ntz + pos;
          }
          pos += wordinbits;
        }
      }
    }
    return ans;

  }

  /**
   * Iterator over the set bits (this is what most people will want to use to
   * browse the content if they want an iterator). The location of the set bits
   * is returned, in increasing order.
   * 
   * @return the int iterator
   */
  public IntIterator intIterator() {
    final EWAHIterator32 i = new EWAHIterator32(this.buffer,
      this.actualsizeinwords);
    return new IntIterator() {
      int pos = 0;
      RunningLengthWord32 localrlw = null;
      final static int initcapacity = 512;
      int[] localbuffer = new int[initcapacity];
      int localbuffersize = 0;
      int bufferpos = 0;
      boolean status = queryStatus();

      public boolean hasNext() {
        return this.status;
      }

      public boolean queryStatus() {
        while (this.localbuffersize == 0) {
          if (!loadNextRLE())
            return false;
          loadBuffer();
        }
        return true;
      }

      private boolean loadNextRLE() {
        while (i.hasNext()) {
          this.localrlw = i.next();
          return true;
        }
        return false;
      }

      private void add(final int val) {
        ++this.localbuffersize;
        if (this.localbuffersize > this.localbuffer.length) {
          int[] oldbuffer = this.localbuffer;
          this.localbuffer = new int[this.localbuffer.length * 2];
          System.arraycopy(oldbuffer, 0, this.localbuffer, 0, oldbuffer.length);
        }
        this.localbuffer[this.localbuffersize - 1] = val;
      }

      private void loadBuffer() {
        this.bufferpos = 0;
        this.localbuffersize = 0;
        if (this.localrlw.getRunningBit()) {
          for (int j = 0; j < this.localrlw.getRunningLength(); ++j) {
            for (int c = 0; c < wordinbits; ++c) {
              add(this.pos++);
            }
          }
        } else {
          this.pos += wordinbits * this.localrlw.getRunningLength();
        }
        for (int j = 0; j < this.localrlw.getNumberOfLiteralWords(); ++j) {
          int data = i.buffer()[i.dirtyWords() + j];
          if (!usetrailingzeros) {
            for (int c = 0; c < wordinbits; ++c) {
              if ((data & (1 << c)) != 0)
                add(c + this.pos);
            }
            this.pos += wordinbits;
          } else {
            while (data != 0) {
              final int ntz = Long.numberOfTrailingZeros(data);
              data ^= (1l << ntz);
              add(ntz + this.pos);
            }
            this.pos += wordinbits;
          }

        }
      }

      public int next() {
        final int answer = this.localbuffer[this.bufferpos++];
        if (this.localbuffersize == this.bufferpos) {
          this.localbuffersize = 0;
          this.status = queryStatus();
        }
        return answer;
      }
    };
  }

  /**
   * iterate over the positions of the true values. This is similar to
   * intIterator(), but it uses Java generics.
   * 
   * @return the iterator
   */
  public Iterator<Integer> iterator() {
    return new Iterator<Integer>() {
      final private IntIterator under = intIterator();

      public Integer next() {
        return new Integer(this.under.next());
      }

      public boolean hasNext() {
        return this.under.hasNext();
      }

      public void remove() {
        throw new UnsupportedOperationException("bitsets do not support remove");
      }
    };
  }

  /**
   * get the locations of the true values as one vector. (may use more memory
   * than iterator())
   * 
   * @return the positions
   */
  public List<Integer> getPositions() {
    final ArrayList<Integer> v = new ArrayList<Integer>();
    final EWAHIterator32 i = new EWAHIterator32(this.buffer,
      this.actualsizeinwords);
    int pos = 0;
    while (i.hasNext()) {
      RunningLengthWord32 localrlw = i.next();
      if (localrlw.getRunningBit()) {
        for (int j = 0; j < localrlw.getRunningLength(); ++j) {
          for (int c = 0; c < wordinbits; ++c)
            v.add(new Integer(pos++));
        }
      } else {
        pos += wordinbits * localrlw.getRunningLength();
      }
      for (int j = 0; j < localrlw.getNumberOfLiteralWords(); ++j) {
        int data = i.buffer()[i.dirtyWords() + j];
        while (data != 0) {
          final int ntz = Integer.numberOfTrailingZeros(data);
          data ^= (1 << ntz);
          v.add(new Integer(ntz + pos));
        }
        pos += wordinbits;
      }
    }
    while ((v.size() > 0)
      && (v.get(v.size() - 1).intValue() >= this.sizeinbits))
      v.remove(v.size() - 1);
    return v;
  }

  /**
   * Check to see whether the two compressed bitmaps contain the same data.
   * 
   * @see java.lang.Object#equals(java.lang.Object)
   */
  @Override
  public boolean equals(Object o) {
    if (o instanceof EWAHCompressedBitmap32) {
      EWAHCompressedBitmap32 other = (EWAHCompressedBitmap32) o;
      if (this.sizeinbits == other.sizeinbits
        && this.actualsizeinwords == other.actualsizeinwords
        && this.rlw.position == other.rlw.position) {
        for (int k = 0; k < this.actualsizeinwords; ++k)
          if (this.buffer[k] != other.buffer[k])
            return false;
        return true;
      }
    }
    return false;
  }

  /**
   * Returns a customized hash code (based on Karp-Rabin). Naturally, if the
   * bitmaps are equal, they will hash to the same value.
   * 
   */
  @Override
  public int hashCode() {
    int karprabin = 0;
    final int B = 31;
    for (int k = 0; k < this.actualsizeinwords; ++k) {
      karprabin += B * karprabin + (this.buffer[k] & ((1 << 32) - 1));
      karprabin += B * karprabin + (this.buffer[k] >>> 32);
    }
    return this.sizeinbits ^ karprabin;
  }

  /*
   * @see java.lang.Object#clone()
   */
  @Override
  public Object clone() throws java.lang.CloneNotSupportedException {
    final EWAHCompressedBitmap32 clone = (EWAHCompressedBitmap32) super.clone();
    clone.buffer = this.buffer.clone();
    clone.actualsizeinwords = this.actualsizeinwords;
    clone.sizeinbits = this.sizeinbits;
    return clone;
  }

  /*
   * @see java.io.Externalizable#readExternal(java.io.ObjectInput)
   */
  public void readExternal(ObjectInput in) throws IOException {
    deserialize(in);
  }

  /**
   * Deserialize.
   * 
   * @param in
   *          the DataInput stream
   * @throws IOException
   *           Signals that an I/O exception has occurred.
   */
  public void deserialize(DataInput in) throws IOException {
    this.sizeinbits = in.readInt();
    this.actualsizeinwords = in.readInt();
    if (this.buffer.length < this.actualsizeinwords) {
      this.buffer = new int[this.actualsizeinwords];
    }
    for (int k = 0; k < this.actualsizeinwords; ++k)
      this.buffer[k] = in.readInt();
    this.rlw = new RunningLengthWord32(this.buffer, in.readInt());
  }

  /*
   * @see java.io.Externalizable#writeExternal(java.io.ObjectOutput)
   */
  public void writeExternal(ObjectOutput out) throws IOException {
    serialize(out);
  }

  /**
   * Serialize.
   * 
   * @param out
   *          the DataOutput stream
   * @throws IOException
   *           Signals that an I/O exception has occurred.
   */
  public void serialize(DataOutput out) throws IOException {
    out.writeInt(this.sizeinbits);
    out.writeInt(this.actualsizeinwords);
    for (int k = 0; k < this.actualsizeinwords; ++k)
      out.writeInt(this.buffer[k]);
    out.writeInt(this.rlw.position);
  }

  /**
   * Report the size required to serialize this bitmap
   * 
   * @return the size in bytes
   */
  public int serializedSizeInBytes() {
    return this.sizeInBytes() + 3 * 4;
  }

  /**
   * Clear any set bits and set size in bits back to 0
   */
  public void clear() {
    this.sizeinbits = 0;
    this.actualsizeinwords = 1;
    this.rlw.position = 0;
    // buffer is not fully cleared but any new set operations should overwrite
    // stale data
    this.buffer[0] = 0;
  }

  /**
   * The Constant defaultbuffersize: default memory allocation when the object
   * is constructed.
   */
  static final int defaultbuffersize = 4;

  /** The buffer (array of 32-bit words) */
  int buffer[] = null;

  /** The actual size in words. */
  int actualsizeinwords = 1;

  /** sizeinbits: number of bits in the (uncompressed) bitmap. */
  int sizeinbits = 0;

  /** The current (last) running length word. */
  RunningLengthWord32 rlw = null;

  /** The Constant wordinbits represents the number of bits in a int. */
  public static final int wordinbits = 32;

  /** optimization option **/
  public static final boolean usetrailingzeros = true;

}<|MERGE_RESOLUTION|>--- conflicted
+++ resolved
@@ -21,13 +21,10 @@
  * data. In effect, there is a trade-off between memory usage and performances.
  * </p>
  * 
-<<<<<<< HEAD
-=======
  * <p>In contrast with the 64-bit EWAH scheme (javaewah.EWAHCompressedBitmap),
  * you can expect this class to compress better, but to be slower at 
  * processing the data. In effect, there is a trade-off between memory
  * usage and performances.</p>
->>>>>>> 5c08e55a
  * 
  * @see javaewah.EWAHCompressedBitmap
  * 
