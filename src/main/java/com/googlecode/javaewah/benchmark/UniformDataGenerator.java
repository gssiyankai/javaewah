package com.googlecode.javaewah.benchmark;

/*
 * Copyright 2009-2013, Daniel Lemire, Cliff Moon, David McIntosh, Robert Becho, Google Inc., Veronika Zenz and Owen Kaser
 * Licensed under APL 2.0.
 */

import java.util.Arrays;
import java.util.BitSet;
import java.util.HashSet;
import java.util.Iterator;
import java.util.Random;

/**
<<<<<<< HEAD
 * This class will generate "uniform" lists of random integers. 
=======
 * This class will generate "uniform" lists of random integers.
>>>>>>> 0a0cbdf8
 * 
 * @author Daniel Lemire
 */
public class UniformDataGenerator {
        /**
         * construct generator of random arrays.
         */
        public UniformDataGenerator() {
                this.rand = new Random();
        }

        /**
         * @param seed random seed
         */
        public UniformDataGenerator(final int seed) {
                this.rand = new Random(seed);
        }

        /**
         * generates randomly N distinct integers from 0 to Max.
         */
        int[] generateUniformHash(int N, int Max) {
                if (N > Max)
                        throw new RuntimeException("not possible");
                int[] ans = new int[N];
                HashSet<Integer> s = new HashSet<Integer>();
                while (s.size() < N)
                        s.add(new Integer(this.rand.nextInt(Max)));
                Iterator<Integer> i = s.iterator();
                for (int k = 0; k < N; ++k)
                        ans[k] = i.next().intValue();
                Arrays.sort(ans);
                return ans;
        }

        /**
        * output all integers from the range [0,Max) that are not
        * in the array
        */
        static int[] negate(int[] x, int Max) {
                int[] ans = new int[Max - x.length];
                int i = 0;
                int c = 0;
                for (int j = 0; j < x.length; ++j) {
                        int v = x[j];
                        for (; i < v; ++i)
                                ans[c++] = i;
                        ++i;
                }
                while (c < ans.length)
                        ans[c++] = i++;
                return ans;
        }


        /**
         * generates randomly N distinct integers from 0 to Max.
<<<<<<< HEAD
=======
         * @param N Number of integers to generate
         * @param Max Maximum value of the integers
         * @return array containing random integers
>>>>>>> 0a0cbdf8
         */
        public int[] generateUniform(int N, int Max) {
                if(N * 2 > Max) {
                        return negate( generateUniform(Max - N, Max), Max );
                }
                if (2048 * N > Max)
                        return generateUniformBitmap(N, Max);
                return generateUniformHash(N, Max);
        }

        /**
<<<<<<< HEAD
         * generates randomly N distinct integers from 0 to Max.
=======
         * generates randomly N distinct integers from 0 to Max using a bitmap.
         * @param N Number of integers to generate
         * @param Max Maximum value of the integers
         * @return array containing random integers
>>>>>>> 0a0cbdf8
         */
        int[] generateUniformBitmap(int N, int Max) {
                if (N > Max)
                        throw new RuntimeException("not possible");
                int[] ans = new int[N];
                BitSet bs = new BitSet(Max);
                int cardinality = 0;
                while (cardinality < N) {
<<<<<<< HEAD
                        int v = rand.nextInt(Max);
=======
                        int v = this.rand.nextInt(Max);
>>>>>>> 0a0cbdf8
                        if (!bs.get(v)) {
                                bs.set(v);
                                cardinality++;
                        }
                }
                int pos = 0;
                for (int i = bs.nextSetBit(0); i >= 0; i = bs.nextSetBit(i + 1)) {
                        ans[pos++] = i;
                }
                return ans;
        }

        Random rand = new Random();

}<|MERGE_RESOLUTION|>--- conflicted
+++ resolved
@@ -12,11 +12,8 @@
 import java.util.Random;
 
 /**
-<<<<<<< HEAD
  * This class will generate "uniform" lists of random integers. 
-=======
  * This class will generate "uniform" lists of random integers.
->>>>>>> 0a0cbdf8
  * 
  * @author Daniel Lemire
  */
@@ -74,12 +71,9 @@
 
         /**
          * generates randomly N distinct integers from 0 to Max.
-<<<<<<< HEAD
-=======
          * @param N Number of integers to generate
          * @param Max Maximum value of the integers
          * @return array containing random integers
->>>>>>> 0a0cbdf8
          */
         public int[] generateUniform(int N, int Max) {
                 if(N * 2 > Max) {
@@ -91,14 +85,10 @@
         }
 
         /**
-<<<<<<< HEAD
-         * generates randomly N distinct integers from 0 to Max.
-=======
          * generates randomly N distinct integers from 0 to Max using a bitmap.
          * @param N Number of integers to generate
          * @param Max Maximum value of the integers
          * @return array containing random integers
->>>>>>> 0a0cbdf8
          */
         int[] generateUniformBitmap(int N, int Max) {
                 if (N > Max)
@@ -107,11 +97,7 @@
                 BitSet bs = new BitSet(Max);
                 int cardinality = 0;
                 while (cardinality < N) {
-<<<<<<< HEAD
-                        int v = rand.nextInt(Max);
-=======
                         int v = this.rand.nextInt(Max);
->>>>>>> 0a0cbdf8
                         if (!bs.get(v)) {
                                 bs.set(v);
                                 cardinality++;
