package com.googlecode.javaewah;

/*
 * Copyright 2009-2014, Daniel Lemire, Cliff Moon, David McIntosh, Robert Becho, Google Inc., Veronika Zenz, Owen Kaser, Gregory Ssi-Yan-Kai, Rory Graves
 * Licensed under the Apache License, Version 2.0.
 */

import org.junit.Assert;
import org.junit.Test;


import java.io.*;
import java.util.*;

import static com.googlecode.javaewah.EWAHCompressedBitmap.WORD_IN_BITS;

/**
 * This class is used for basic unit testing.
 */
@SuppressWarnings("javadoc")
public class EWAHCompressedBitmapTest {

    @Test
<<<<<<< HEAD
    public void reverseIntIterator() {
        int[] positions = new int[] { 0, 1, 2, 3, 5, 8, 13, 21 };
        EWAHCompressedBitmap bitmap = EWAHCompressedBitmap.bitmapOf(positions);
        IntIterator iterator = bitmap.reverseIntIterator();
        for(int i=positions.length-1; i>=0; --i) {
            Assert.assertTrue(iterator.hasNext());
            Assert.assertEquals(positions[i], iterator.next());
        }
        Assert.assertFalse(iterator.hasNext());
    }

    @Test
    public void reverseIntIteratorOverBitmapsOfOnes() {
        EWAHCompressedBitmap bitmap = EWAHCompressedBitmap.bitmapOf();
        bitmap.setSizeInBits(WORD_IN_BITS, true);
        IntIterator iterator = bitmap.reverseIntIterator();
        for(int i=WORD_IN_BITS-1; i>=0; --i) {
            Assert.assertTrue(iterator.hasNext());
            Assert.assertEquals(i, iterator.next());
        }
        Assert.assertFalse(iterator.hasNext());
    }

    @Test
    public void reverseIntIteratorOverBitmapsOfZeros() {
        EWAHCompressedBitmap bitmap = EWAHCompressedBitmap.bitmapOf();
        bitmap.setSizeInBits(WORD_IN_BITS, false);
        IntIterator iterator = bitmap.reverseIntIterator();
        Assert.assertFalse(iterator.hasNext());
    }

    @Test
    public void reverseIntIteratorOverBitmapsOfOnesAndZeros() {
        EWAHCompressedBitmap bitmap = EWAHCompressedBitmap.bitmapOf();
        bitmap.setSizeInBits(WORD_IN_BITS-10, true);
        bitmap.setSizeInBits(WORD_IN_BITS, false);
        IntIterator iterator = bitmap.reverseIntIterator();
        for(int i=WORD_IN_BITS-10; i>0; --i) {
            Assert.assertTrue(iterator.hasNext());
            Assert.assertEquals(i-1, iterator.next());
        }
        Assert.assertFalse(iterator.hasNext());
=======
    public void isEmpty() {
        EWAHCompressedBitmap bitmap = EWAHCompressedBitmap.bitmapOf();
        bitmap.setSizeInBits(1000, false);
        Assert.assertTrue(bitmap.isEmpty());
        bitmap.set(1001);
        Assert.assertFalse(bitmap.isEmpty());
>>>>>>> b9b27b48
    }

    @Test
    public void chunkIterator() {
        EWAHCompressedBitmap bitmap = EWAHCompressedBitmap.bitmapOf(0, 1, 2, 3, 4, 7, 8, 9, 10);

        ChunkIterator iterator = bitmap.chunkIterator();
        Assert.assertTrue(iterator.hasNext());
        Assert.assertTrue(iterator.nextBit());
        Assert.assertEquals(5, iterator.nextLength());
        iterator.move(2);
        Assert.assertTrue(iterator.hasNext());
        Assert.assertTrue(iterator.nextBit());
        Assert.assertEquals(3, iterator.nextLength());
        iterator.move();
        Assert.assertTrue(iterator.hasNext());
        Assert.assertFalse(iterator.nextBit());
        Assert.assertEquals(2, iterator.nextLength());
        iterator.move(5);
        Assert.assertTrue(iterator.hasNext());
        Assert.assertTrue(iterator.nextBit());
        Assert.assertEquals(1, iterator.nextLength());
        iterator.move();
        Assert.assertFalse(iterator.hasNext());
    }

    @Test
    public void chunkIteratorOverBitmapOfZeros() {
        EWAHCompressedBitmap bitmap = EWAHCompressedBitmap.bitmapOf();
        bitmap.setSizeInBits(WORD_IN_BITS, false);

        ChunkIterator iterator = bitmap.chunkIterator();
        Assert.assertTrue(iterator.hasNext());
        Assert.assertFalse(iterator.nextBit());
        Assert.assertEquals(WORD_IN_BITS, iterator.nextLength());
        iterator.move();
        Assert.assertFalse(iterator.hasNext());
    }

    @Test
    public void chunkIteratorOverBitmapOfZerosAndOnes() {
        EWAHCompressedBitmap bitmap = EWAHCompressedBitmap.bitmapOf();
        bitmap.setSizeInBits(WORD_IN_BITS + 10, false);
        bitmap.setSizeInBits(2 * WORD_IN_BITS, true);

        ChunkIterator iterator = bitmap.chunkIterator();
        Assert.assertTrue(iterator.hasNext());
        Assert.assertFalse(iterator.nextBit());
        Assert.assertEquals(WORD_IN_BITS + 10, iterator.nextLength());
        iterator.move();
        Assert.assertTrue(iterator.hasNext());
        Assert.assertTrue(iterator.nextBit());
        Assert.assertEquals(WORD_IN_BITS - 10, iterator.nextLength());
        iterator.move();
        Assert.assertFalse(iterator.hasNext());
    }

    @Test
    public void chunkIteratorOverBitmapOfOnesAndZeros() {
        EWAHCompressedBitmap bitmap = EWAHCompressedBitmap.bitmapOf();
        bitmap.setSizeInBits(WORD_IN_BITS - 10, true);
        bitmap.setSizeInBits(2 * WORD_IN_BITS, false);

        ChunkIterator iterator = bitmap.chunkIterator();
        Assert.assertTrue(iterator.hasNext());
        Assert.assertTrue(iterator.nextBit());
        Assert.assertEquals(WORD_IN_BITS - 10, iterator.nextLength());
        iterator.move();
        Assert.assertTrue(iterator.hasNext());
        Assert.assertFalse(iterator.nextBit());
        Assert.assertEquals(WORD_IN_BITS + 10, iterator.nextLength());
        iterator.move();
        Assert.assertFalse(iterator.hasNext());
    }

    @Test
    public void simpleCompose() {
        EWAHCompressedBitmap bitmap1 = EWAHCompressedBitmap.bitmapOf(1, 3, 4);
        bitmap1.setSizeInBits(5, false);

        EWAHCompressedBitmap bitmap2 = EWAHCompressedBitmap.bitmapOf(0, 2);

        EWAHCompressedBitmap result = bitmap1.compose(bitmap2);

        Assert.assertEquals(5, result.sizeInBits());
        Assert.assertEquals(2, result.cardinality());
        Assert.assertEquals(Integer.valueOf(1), result.toList().get(0));
        Assert.assertEquals(Integer.valueOf(4), result.toList().get(1));
    }

    @Test
    public void composeBitmapOfOnesWithItself() {
        EWAHCompressedBitmap bitmap = EWAHCompressedBitmap.bitmapOf();
        bitmap.setSizeInBits(WORD_IN_BITS, true);

        EWAHCompressedBitmap result = bitmap.compose(bitmap);

        Assert.assertEquals(bitmap, result);
    }

    @Test
    public void composeBitmapOfZerosAndOnesWithBitmapOfOnes() {
        EWAHCompressedBitmap bitmap1 = EWAHCompressedBitmap.bitmapOf();
        bitmap1.setSizeInBits(WORD_IN_BITS, false);
        bitmap1.setSizeInBits(2 * WORD_IN_BITS, true);

        EWAHCompressedBitmap bitmap2 = EWAHCompressedBitmap.bitmapOf();
        bitmap2.setSizeInBits(WORD_IN_BITS, true);

        EWAHCompressedBitmap result = bitmap1.compose(bitmap2);

        Assert.assertEquals(bitmap1, result);
    }

    @Test
    public void composeBitmapOfOnesWithBitmapOfZerosAndOnes() {
        EWAHCompressedBitmap bitmap1 = EWAHCompressedBitmap.bitmapOf();
        bitmap1.setSizeInBits(2 * WORD_IN_BITS, true);

        EWAHCompressedBitmap bitmap2 = EWAHCompressedBitmap.bitmapOf();
        bitmap2.setSizeInBits(WORD_IN_BITS, false);
        bitmap2.setSizeInBits(2 * WORD_IN_BITS, true);

        EWAHCompressedBitmap result = bitmap1.compose(bitmap2);

        Assert.assertEquals(bitmap2, result);
    }

    @Test
    public void composeBitmapWithBitmapOfZeros() {
        EWAHCompressedBitmap bitmap1 = EWAHCompressedBitmap.bitmapOf(1, 3, 4, 9);
        bitmap1.setSizeInBits(WORD_IN_BITS, false);

        EWAHCompressedBitmap bitmap2 = EWAHCompressedBitmap.bitmapOf();
        bitmap2.setSizeInBits(5, false);

        EWAHCompressedBitmap result = bitmap1.compose(bitmap2);

        Assert.assertEquals(0, result.cardinality());
        Assert.assertEquals(WORD_IN_BITS, result.sizeInBits());
    }

    @Test
    public void testAstesana() {
    	for(int k = 5; k < 256; ++k) {
			EWAHCompressedBitmap bm = new EWAHCompressedBitmap();
			bm.set(1);
			bm.setSizeInBits(k, false);
			EWAHCompressedBitmap bm1 = bm.clone();
			bm1.not();
			EWAHCompressedBitmap x = bm1.and(bm1);
			Assert.assertEquals(x.cardinality(), k-1);
			x = bm1.andNot(bm1);
			Assert.assertEquals(x.cardinality(), 0);
			x = bm1.xor(bm1);
			Assert.assertEquals(x.cardinality(), 0);
			x = bm1.or(bm1);
			Assert.assertEquals(x.cardinality(), k-1);
    	}
    }
    @Test
    public void testAstesana2() {
		for (int k = 1; k < 256; ++k) {
			// Create two equivalent bitmaps
			EWAHCompressedBitmap bm = new EWAHCompressedBitmap();
			bm.set(0);
			bm.setSizeInBits(k, false);
			EWAHCompressedBitmap bm3 = new EWAHCompressedBitmap();
			bm3.set(0);
			bm3.setSizeInBits(k, false);
			// Perform two negation ->
			// should change nothing
			bm.not();
			bm.not();
			// Verify it changes nothing
			Assert.assertArrayEquals(bm.toArray(), bm3.toArray());
			Assert.assertEquals(bm.sizeInBits(), bm3.sizeInBits());

			Assert.assertTrue(bm.equals(bm3)); 
		}
    }
    @Test
    public void testClearIntIterator() {
        EWAHCompressedBitmap x = EWAHCompressedBitmap.bitmapOf(1, 3, 7, 8, 10);
        x.setSizeInBits(500, true);
        x.setSizeInBits(501, false);
        x.setSizeInBits(1000, true);
        x.set(1001);
        IntIterator iterator = x.clearIntIterator();
        for (int i : Arrays.asList(0, 2, 4, 5, 6, 9, 500, 1000)) {
            Assert.assertTrue(iterator.hasNext());
            Assert.assertEquals(i, iterator.next());
        }
        Assert.assertFalse(iterator.hasNext());
    }

    @Test
    public void clearIntIteratorOverBitmapOfZeros() {
        EWAHCompressedBitmap x = EWAHCompressedBitmap.bitmapOf();
        x.setSizeInBits(3, false);
        IntIterator iterator = x.clearIntIterator();
        for (int i : Arrays.asList(0, 1, 2)) {
            Assert.assertTrue(iterator.hasNext());
            Assert.assertEquals(i, iterator.next());
        }
        Assert.assertFalse(iterator.hasNext());
    }

    @Test
    public void testGet() {
        for (int gap = 29; gap < 10000; gap *= 10) {
            EWAHCompressedBitmap x = new EWAHCompressedBitmap();
            for (int k = 0; k < 100; ++k)
                x.set(k * gap);
            for (int k = 0; k < 100 * gap; ++k)
                if (x.get(k)) {
                    if (k % gap != 0)
                        throw new RuntimeException(
                                "spotted an extra set bit at "
                                        + k + " gap = "
                                        + gap
                        );
                } else if (k % gap == 0)
                    throw new RuntimeException(
                            "missed a set bit " + k
                                    + " gap = " + gap
                    );
        }
    }

    @SuppressWarnings({"deprecation", "boxing"})
    @Test
    public void OKaserBugReportJuly2013() {
        System.out.println("testing OKaserBugReportJuly2013");
        int[][] data = {{}, {5, 6, 7, 8, 9}, {1}, {2},
                {2, 5, 7}, {1}, {2}, {1, 6, 9},
                {1, 3, 4, 6, 8, 9}, {1, 3, 4, 6, 8, 9},
                {1, 3, 6, 8, 9}, {2, 5, 7}, {2, 5, 7},
                {1, 3, 9}, {3, 8, 9}};

        EWAHCompressedBitmap[] toBeOred = new EWAHCompressedBitmap[data.length];
        Set<Integer> bruteForceAnswer = new HashSet<Integer>();
        for (int i = 0; i < toBeOred.length; ++i) {
            toBeOred[i] = new EWAHCompressedBitmap();
            for (int j : data[i]) {
                toBeOred[i].set(j);
                bruteForceAnswer.add(j);
            }
            toBeOred[i].setSizeInBits(1000, false);
        }
        long rightcard = bruteForceAnswer.size();
        EWAHCompressedBitmap e1 = FastAggregation.or(toBeOred);
        Assert.assertEquals(rightcard, e1.cardinality());
        EWAHCompressedBitmap e2 = FastAggregation.bufferedor(65536,
                toBeOred);
        Assert.assertEquals(rightcard, e2.cardinality());
        EWAHCompressedBitmap foo = new EWAHCompressedBitmap();
        FastAggregation.legacy_orWithContainer(foo, toBeOred);
        Assert.assertEquals(rightcard, foo.cardinality());
    }

    @Test
    public void testSizeInBitsWithAnd() {
        System.out.println("testing SizeInBitsWithAnd");
        EWAHCompressedBitmap a = new EWAHCompressedBitmap();
        EWAHCompressedBitmap b = new EWAHCompressedBitmap();

        a.set(1);
        a.set(2);
        a.set(3);

        b.set(3);
        b.set(4);
        b.set(5);

        a.setSizeInBits(10, false);
        b.setSizeInBits(10, false);

        EWAHCompressedBitmap and = a.and(b);
        Assert.assertEquals(10, and.sizeInBits());
        EWAHCompressedBitmap and2 = EWAHCompressedBitmap.and(a, b);
        Assert.assertEquals(10, and2.sizeInBits());
    }

    @Test
    public void testSizeInBitsWithAndNot() {
        System.out.println("testing SizeInBitsWithAndNot");
        EWAHCompressedBitmap a = new EWAHCompressedBitmap();
        EWAHCompressedBitmap b = new EWAHCompressedBitmap();

        a.set(1);
        a.set(2);
        a.set(3);

        b.set(3);
        b.set(4);
        b.set(5);

        a.setSizeInBits(10, false);
        b.setSizeInBits(10, false);

        EWAHCompressedBitmap and = a.andNot(b);
        Assert.assertEquals(10, and.sizeInBits());
    }

    @Test
    public void testSizeInBitsWithOr() {
        System.out.println("testing SizeInBitsWithOr");
        EWAHCompressedBitmap a = new EWAHCompressedBitmap();
        EWAHCompressedBitmap b = new EWAHCompressedBitmap();

        a.set(1);
        a.set(2);
        a.set(3);

        b.set(3);
        b.set(4);
        b.set(5);

        a.setSizeInBits(10, false);
        b.setSizeInBits(10, false);

        EWAHCompressedBitmap or = a.or(b);
        Assert.assertEquals(10, or.sizeInBits());
        EWAHCompressedBitmap or2 = EWAHCompressedBitmap.or(a, b);
        Assert.assertEquals(10, or2.sizeInBits());
    }

    @Test
    public void testSizeInBitsWithXor() {
        System.out.println("testing SizeInBitsWithXor");
        EWAHCompressedBitmap a = new EWAHCompressedBitmap();
        EWAHCompressedBitmap b = new EWAHCompressedBitmap();

        a.set(1);
        a.set(2);
        a.set(3);

        b.set(3);
        b.set(4);
        b.set(5);

        a.setSizeInBits(10, false);
        b.setSizeInBits(10, false);

        EWAHCompressedBitmap xor = a.xor(b);
        Assert.assertEquals(10, xor.sizeInBits());
        EWAHCompressedBitmap xor2 = EWAHCompressedBitmap.xor(a, b);
        Assert.assertEquals(10, xor2.sizeInBits());
    }

    @Test
    public void testDebugSetSizeInBitsTest() {
        System.out.println("testing DebugSetSizeInBits");
        EWAHCompressedBitmap b = new EWAHCompressedBitmap();

        b.set(4);

        b.setSizeInBits(6, true);

        List<Integer> positions = b.toList();

        Assert.assertEquals(2, positions.size());
        Assert.assertEquals(Integer.valueOf(4), positions.get(0));
        Assert.assertEquals(Integer.valueOf(5), positions.get(1));

        Iterator<Integer> iterator = b.iterator();
        Assert.assertTrue(iterator.hasNext());
        Assert.assertEquals(Integer.valueOf(4), iterator.next());
        Assert.assertTrue(iterator.hasNext());
        Assert.assertEquals(Integer.valueOf(5), iterator.next());
        Assert.assertFalse(iterator.hasNext());

        IntIterator intIterator = b.intIterator();
        Assert.assertTrue(intIterator.hasNext());
        Assert.assertEquals(4, intIterator.next());
        Assert.assertTrue(intIterator.hasNext());
        Assert.assertEquals(5, intIterator.next());
        Assert.assertFalse(intIterator.hasNext());

    }

    /**
     * Created: 2/4/11 6:03 PM By: Arnon Moscona.
     */
    @Test
    public void EwahIteratorProblem() {
        System.out.println("testing ArnonMoscona");
        EWAHCompressedBitmap bitmap = new EWAHCompressedBitmap();
        for (int i = 9434560; i <= 9435159; i++) {
            bitmap.set(i);
        }
        IntIterator iterator = bitmap.intIterator();
        List<Integer> v = bitmap.toList();
        int[] array = bitmap.toArray();
        for (int k = 0; k < v.size(); ++k) {
            Assert.assertTrue(array[k] == v.get(k));
            Assert.assertTrue(iterator.hasNext());
            final int ival = iterator.next();
            final int vval = v.get(k);
            Assert.assertTrue(ival == vval);
        }
        Assert.assertTrue(!iterator.hasNext());
        //
        for (int k = 2; k <= 1024; k *= 2) {
            int[] bitsToSet = createSortedIntArrayOfBitsToSet(k,
                    434455 + 5 * k);
            EWAHCompressedBitmap ewah = new EWAHCompressedBitmap();
            for (int i : bitsToSet) {
                ewah.set(i);
            }
            equal(ewah.iterator(), bitsToSet);
        }
    }

    /**
     * Test submitted by Gregory Ssi-Yan-Kai
     */
    @Test
    public void SsiYanKaiTest() {
        System.out.println("testing SsiYanKaiTest");
        EWAHCompressedBitmap a = EWAHCompressedBitmap.bitmapOf(39935,
                39936, 39937, 39938, 39939, 39940, 39941, 39942, 39943,
                39944, 39945, 39946, 39947, 39948, 39949, 39950, 39951,
                39952, 39953, 39954, 39955, 39956, 39957, 39958, 39959,
                39960, 39961, 39962, 39963, 39964, 39965, 39966, 39967,
                39968, 39969, 39970, 39971, 39972, 39973, 39974, 39975,
                39976, 39977, 39978, 39979, 39980, 39981, 39982, 39983,
                39984, 39985, 39986, 39987, 39988, 39989, 39990, 39991,
                39992, 39993, 39994, 39995, 39996, 39997, 39998, 39999,
                40000, 40001, 40002, 40003, 40004, 40005, 40006, 40007,
                40008, 40009, 40010, 40011, 40012, 40013, 40014, 40015,
                40016, 40017, 40018, 40019, 40020, 40021, 40022, 40023,
                40024, 40025, 40026, 40027, 40028, 40029, 40030, 40031,
                40032, 40033, 40034, 40035, 40036, 40037, 40038, 40039,
                40040, 40041, 40042, 40043, 40044, 40045, 40046, 40047,
                40048, 40049, 40050, 40051, 40052, 40053, 40054, 40055,
                40056, 40057, 40058, 40059, 40060, 40061, 40062, 40063,
                40064, 40065, 40066, 40067, 40068, 40069, 40070, 40071,
                40072, 40073, 40074, 40075, 40076, 40077, 40078, 40079,
                40080, 40081, 40082, 40083, 40084, 40085, 40086, 40087,
                40088, 40089, 40090, 40091, 40092, 40093, 40094, 40095,
                40096, 40097, 40098, 40099, 40100);
        EWAHCompressedBitmap b = EWAHCompressedBitmap.bitmapOf(39935,
                39936, 39937, 39938, 39939, 39940, 39941, 39942, 39943,
                39944, 39945, 39946, 39947, 39948, 39949, 39950, 39951,
                39952, 39953, 39954, 39955, 39956, 39957, 39958, 39959,
                39960, 39961, 39962, 39963, 39964, 39965, 39966, 39967,
                39968, 39969, 39970, 39971, 39972, 39973, 39974, 39975,
                39976, 39977, 39978, 39979, 39980, 39981, 39982, 39983,
                39984, 39985, 39986, 39987, 39988, 39989, 39990, 39991,
                39992, 39993, 39994, 39995, 39996, 39997, 39998, 39999,
                270000);
        LinkedHashSet<Integer> aPositions = new LinkedHashSet<Integer>(
                a.toList());
        int intersection = 0;
        EWAHCompressedBitmap inter = new EWAHCompressedBitmap();
        LinkedHashSet<Integer> bPositions = new LinkedHashSet<Integer>(
                b.toList());
        for (Integer integer : bPositions) {
            if (aPositions.contains(integer)) {
                inter.set(integer);
                ++intersection;
            }
        }
        EWAHCompressedBitmap and2 = a.and(b);
        if (!and2.equals(inter))
            throw new RuntimeException("intersections don't match");
        if (intersection != and2.cardinality())
            throw new RuntimeException("cardinalities don't match");
    }

    /**
     * Test inspired by William Habermaas.
     */
    @SuppressWarnings("ForLoopReplaceableByForEach")
    @Test
    public void habermaasTest() {
        System.out.println("testing habermaasTest");
        BitSet bitsetaa = new BitSet();
        EWAHCompressedBitmap aa = new EWAHCompressedBitmap();
        int[] val = {55400, 1000000, 1000128};
        for (int k = 0; k < val.length; ++k) {
            aa.set(val[k]);
            bitsetaa.set(val[k]);
        }
        equal(aa, bitsetaa);
        BitSet bitsetab = new BitSet();
        EWAHCompressedBitmap ab = new EWAHCompressedBitmap();
        for (int i = 4096; i < (4096 + 5); i++) {
            ab.set(i);
            bitsetab.set(i);
        }
        ab.set(99000);
        bitsetab.set(99000);
        ab.set(1000130);
        bitsetab.set(1000130);
        equal(ab, bitsetab);
        EWAHCompressedBitmap bb = aa.or(ab);
        EWAHCompressedBitmap bbAnd = aa.and(ab);
        EWAHCompressedBitmap abnot = ab.clone();
        abnot.not();
        EWAHCompressedBitmap bbAnd2 = aa.andNot(abnot);
        assertEquals(bbAnd2, bbAnd);
        BitSet bitsetbb = (BitSet) bitsetaa.clone();
        bitsetbb.or(bitsetab);
        BitSet bitsetbbAnd = (BitSet) bitsetaa.clone();
        bitsetbbAnd.and(bitsetab);
        equal(bbAnd, bitsetbbAnd);
        equal(bb, bitsetbb);
    }

    @Test
    public void testAndResultAppend() {
        System.out.println("testing AndResultAppend");
        EWAHCompressedBitmap bitmap1 = new EWAHCompressedBitmap();
        bitmap1.set(35);
        EWAHCompressedBitmap bitmap2 = new EWAHCompressedBitmap();
        bitmap2.set(35);
        bitmap2.set(130);

        EWAHCompressedBitmap resultBitmap = bitmap1.and(bitmap2);
        resultBitmap.set(131);

        bitmap1.set(131);
        assertEquals(bitmap1, resultBitmap);
    }

    /**
     * Test cardinality.
     */
    @Test
    public void testCardinality() {
        System.out.println("testing EWAH cardinality");
        EWAHCompressedBitmap bitmap = new EWAHCompressedBitmap();
        bitmap.set(Integer.MAX_VALUE - 64);
        // System.out.format("Total Items %d\n", bitmap.cardinality());
        Assert.assertTrue(bitmap.cardinality() == 1);
    }

    /**
     * Test clear function
     */
    @Test
    public void testClear() {
        System.out.println("testing Clear");
        EWAHCompressedBitmap bitmap = new EWAHCompressedBitmap();
        bitmap.set(5);
        bitmap.clear();
        bitmap.set(7);
        Assert.assertTrue(1 == bitmap.cardinality());
        Assert.assertTrue(1 == bitmap.toList().size());
        Assert.assertTrue(1 == bitmap.toArray().length);
        Assert.assertTrue(7 == bitmap.toList().get(0));
        Assert.assertTrue(7 == bitmap.toArray()[0]);
        bitmap.clear();
        bitmap.set(5000);
        Assert.assertTrue(1 == bitmap.cardinality());
        Assert.assertTrue(1 == bitmap.toList().size());
        Assert.assertTrue(1 == bitmap.toArray().length);
        Assert.assertTrue(5000 == bitmap.toList().get(0));
        bitmap.set(5001);
        bitmap.set(5005);
        bitmap.set(5100);
        bitmap.set(5500);
        bitmap.clear();
        bitmap.set(5);
        bitmap.set(7);
        bitmap.set(1000);
        bitmap.set(1001);
        Assert.assertTrue(4 == bitmap.cardinality());
        List<Integer> positions = bitmap.toList();
        Assert.assertTrue(4 == positions.size());
        Assert.assertTrue(5 == positions.get(0));
        Assert.assertTrue(7 == positions.get(1));
        Assert.assertTrue(1000 == positions.get(2));
        Assert.assertTrue(1001 == positions.get(3));
    }

    /**
     * Test ewah compressed bitmap.
     */
    @Test
    public void testEWAHCompressedBitmap() {
        System.out.println("testing EWAH");
        long zero = 0;
        long specialval = 1l | (1l << 4) | (1l << 63);
        long notzero = ~zero;
        EWAHCompressedBitmap myarray1 = new EWAHCompressedBitmap();
        myarray1.addWord(zero);
        myarray1.addWord(zero);
        myarray1.addWord(zero);
        myarray1.addWord(specialval);
        myarray1.addWord(specialval);
        myarray1.addWord(notzero);
        myarray1.addWord(zero);
        Assert.assertEquals(myarray1.toList().size(), 6 + 64);
        EWAHCompressedBitmap myarray2 = new EWAHCompressedBitmap();
        myarray2.addWord(zero);
        myarray2.addWord(specialval);
        myarray2.addWord(specialval);
        myarray2.addWord(notzero);
        myarray2.addWord(zero);
        myarray2.addWord(zero);
        myarray2.addWord(zero);
        Assert.assertEquals(myarray2.toList().size(), 6 + 64);
        List<Integer> data1 = myarray1.toList();
        List<Integer> data2 = myarray2.toList();
        Vector<Integer> logicalor = new Vector<Integer>();
        {
            HashSet<Integer> tmp = new HashSet<Integer>();
            tmp.addAll(data1);
            tmp.addAll(data2);
            logicalor.addAll(tmp);
        }
        Collections.sort(logicalor);
        Vector<Integer> logicaland = new Vector<Integer>();
        logicaland.addAll(data1);
        logicaland.retainAll(data2);
        Collections.sort(logicaland);
        EWAHCompressedBitmap arrayand = myarray1.and(myarray2);
        Assert.assertTrue(arrayand.toList().equals(logicaland));
        EWAHCompressedBitmap arrayor = myarray1.or(myarray2);
        Assert.assertTrue(arrayor.toList().equals(logicalor));
        EWAHCompressedBitmap arrayandbis = myarray2.and(myarray1);
        Assert.assertTrue(arrayandbis.toList().equals(logicaland));
        EWAHCompressedBitmap arrayorbis = myarray2.or(myarray1);
        Assert.assertTrue(arrayorbis.toList().equals(logicalor));
        EWAHCompressedBitmap x = new EWAHCompressedBitmap();
        for (Integer i : myarray1.toList()) {
            x.set(i);
        }
        Assert.assertTrue(x.toList().equals(
                myarray1.toList()));
        x = new EWAHCompressedBitmap();
        for (Integer i : myarray2.toList()) {
            x.set(i);
        }
        Assert.assertTrue(x.toList().equals(
                myarray2.toList()));
        x = new EWAHCompressedBitmap();
        for (Iterator<Integer> k = myarray1.iterator(); k.hasNext(); ) {
            x.set(extracted(k));
        }
        Assert.assertTrue(x.toList().equals(
                myarray1.toList()));
        x = new EWAHCompressedBitmap();
        for (Iterator<Integer> k = myarray2.iterator(); k.hasNext(); ) {
            x.set(extracted(k));
        }
        Assert.assertTrue(x.toList().equals(
                myarray2.toList()));
    }

    /**
     * Test externalization.
     *
     * @throws IOException Signals that an I/O exception has occurred.
     */
    @SuppressWarnings("ForLoopReplaceableByForEach")
    @Test
    public void testExternalization() throws IOException {
        System.out.println("testing EWAH externalization");
        EWAHCompressedBitmap ewcb = new EWAHCompressedBitmap();
        int[] val = {5, 4400, 44600, 55400, 1000000};
        for (int k = 0; k < val.length; ++k) {
            ewcb.set(val[k]);
        }
        ByteArrayOutputStream bos = new ByteArrayOutputStream();
        ObjectOutputStream oo = new ObjectOutputStream(bos);
        ewcb.writeExternal(oo);
        oo.close();
        ewcb = new EWAHCompressedBitmap();
        ByteArrayInputStream bis = new ByteArrayInputStream(
                bos.toByteArray());
        ewcb.readExternal(new ObjectInputStream(bis));
        List<Integer> result = ewcb.toList();
        Assert.assertTrue(val.length == result.size());
        for (int k = 0; k < val.length; ++k) {
            Assert.assertTrue(result.get(k) == val[k]);
        }
    }

    @Test
    public void testExtremeRange() {
        System.out.println("testing EWAH at its extreme range");
        int N = 1024;
        EWAHCompressedBitmap myarray1 = new EWAHCompressedBitmap();
        for (int i = 0; i < N; ++i) {
            myarray1.set(Integer.MAX_VALUE - 64 - N + i);
            Assert.assertTrue(myarray1.cardinality() == i + 1);
            int[] val = myarray1.toArray();
            Assert.assertTrue(val[0] == Integer.MAX_VALUE - 64 - N);
        }
    }

    /**
     * Test the intersects method
     */
    @Test
    public void testIntersectsMethod() {
        System.out.println("testing Intersets Bug");
        EWAHCompressedBitmap bitmap = new EWAHCompressedBitmap();
        bitmap.set(1);
        EWAHCompressedBitmap bitmap2 = new EWAHCompressedBitmap();
        bitmap2.set(1);
        bitmap2.set(11);
        bitmap2.set(111);
        bitmap2.set(1111111);
        bitmap2.set(11111111);
        Assert.assertTrue(bitmap.intersects(bitmap2));
        Assert.assertTrue(bitmap2.intersects(bitmap));

        EWAHCompressedBitmap bitmap3 = new EWAHCompressedBitmap();
        bitmap3.set(101);
        EWAHCompressedBitmap bitmap4 = new EWAHCompressedBitmap();
        for (int i = 0; i < 100; i++) {
            bitmap4.set(i);
        }
        Assert.assertFalse(bitmap3.intersects(bitmap4));
        Assert.assertFalse(bitmap4.intersects(bitmap3));

        EWAHCompressedBitmap bitmap5 = new EWAHCompressedBitmap();
        bitmap5.set(0);
        bitmap5.set(10);
        bitmap5.set(20);
        EWAHCompressedBitmap bitmap6 = new EWAHCompressedBitmap();
        bitmap6.set(1);
        bitmap6.set(11);
        bitmap6.set(21);
        bitmap6.set(1111111);
        bitmap6.set(11111111);
        Assert.assertFalse(bitmap5.intersects(bitmap6));
        Assert.assertFalse(bitmap6.intersects(bitmap5));

        bitmap5.set(21);
        Assert.assertTrue(bitmap5.intersects(bitmap6));
        Assert.assertTrue(bitmap6.intersects(bitmap5));

        EWAHCompressedBitmap bitmap7 = new EWAHCompressedBitmap();
        bitmap7.set(1);
        bitmap7.set(10);
        bitmap7.set(20);
        bitmap7.set(1111111);
        bitmap7.set(11111111);
        EWAHCompressedBitmap bitmap8 = new EWAHCompressedBitmap();
        for (int i = 0; i < 1000; i++) {
            if (i != 1 && i != 10 && i != 20) {
                bitmap8.set(i);
            }
        }
        Assert.assertFalse(bitmap7.intersects(bitmap8));
        Assert.assertFalse(bitmap8.intersects(bitmap7));
    }

    /**
     * as per renaud.delbru, Feb 12, 2009 this might throw an error out of
     * bound exception.
     */
    @Test
    public void testLargeEWAHCompressedBitmap() {
        System.out.println("testing EWAH over a large array");
        EWAHCompressedBitmap myarray1 = new EWAHCompressedBitmap();
        int N = 11000000;
        for (int i = 0; i < N; ++i) {
            myarray1.set(i);
        }
        Assert.assertTrue(myarray1.sizeInBits() == N);
    }

    /**
     * Test massive and.
     */
    @Test
    public void testMassiveAnd() {
        System.out.println("testing massive logical and");
        EWAHCompressedBitmap[] ewah = new EWAHCompressedBitmap[1024];
        for (int k = 0; k < ewah.length; ++k)
            ewah[k] = new EWAHCompressedBitmap();
        for (int k = 0; k < 30000; ++k) {
            ewah[(k + 2 * k * k) % ewah.length].set(k);
        }
        EWAHCompressedBitmap answer = ewah[0];
        for (int k = 1; k < ewah.length; ++k)
            answer = answer.and(ewah[k]);
        // result should be empty
        if (answer.toList().size() != 0)
            System.out.println(answer.toDebugString());
        Assert.assertTrue(answer.toList().size() == 0);
        Assert.assertTrue(EWAHCompressedBitmap.and(ewah).toList()
                .size() == 0);
    }

    /**
     * Test massive and not.
     */
    @Test
    public void testMassiveAndNot() {
        System.out.println("testing massive and not");
        final int N = 1024;
        EWAHCompressedBitmap[] ewah = new EWAHCompressedBitmap[N];
        for (int k = 0; k < ewah.length; ++k)
            ewah[k] = new EWAHCompressedBitmap();
        for (int k = 0; k < 30000; ++k) {
            ewah[(k + 2 * k * k) % ewah.length].set(k);
        }
        EWAHCompressedBitmap answer = ewah[0];
        EWAHCompressedBitmap answer2 = ewah[0];
        for (int k = 1; k < ewah.length; ++k) {
            answer = answer.andNot(ewah[k]);
            EWAHCompressedBitmap copy = ewah[k].clone();
            copy.not();
            answer2.and(copy);
            assertEqualsPositions(answer, answer2);
        }
    }

    /**
     * Test massive or.
     */
    @Test
    public void testMassiveOr() {
        System.out
                .println("testing massive logical or (can take a couple of minutes)");
        final int N = 128;
        for (int howmany = 512; howmany <= 10000; howmany *= 2) {
            EWAHCompressedBitmap[] ewah = new EWAHCompressedBitmap[N];
            BitSet[] bset = new BitSet[N];
            for (int k = 0; k < ewah.length; ++k)
                ewah[k] = new EWAHCompressedBitmap();
            for (int k = 0; k < bset.length; ++k)
                bset[k] = new BitSet();
            for (int k = 0; k < N; ++k)
                assertEqualsPositions(bset[k], ewah[k]);
            for (int k = 0; k < howmany; ++k) {
                ewah[(k + 2 * k * k) % ewah.length].set(k);
                bset[(k + 2 * k * k) % ewah.length].set(k);
            }
            for (int k = 0; k < N; ++k)
                assertEqualsPositions(bset[k], ewah[k]);
            EWAHCompressedBitmap answer = ewah[0];
            BitSet bitsetanswer = bset[0];
            for (int k = 1; k < ewah.length; ++k) {
                EWAHCompressedBitmap tmp = answer.or(ewah[k]);
                bitsetanswer.or(bset[k]);
                answer = tmp;
                assertEqualsPositions(bitsetanswer, answer);
            }
            assertEqualsPositions(bitsetanswer, answer);
            assertEqualsPositions(bitsetanswer,
                    EWAHCompressedBitmap.or(ewah));
            int k = 0;
            for (int j : answer) {
                if (k != j)
                    System.out.println(answer
                            .toDebugString());
                Assert.assertEquals(k, j);
                k += 1;
            }
        }
    }

    @Test
    public void testsetSizeInBits() {
        System.out.println("testing setSizeInBits");
        for (int k = 0; k < 4096; ++k) {
            EWAHCompressedBitmap ewah = new EWAHCompressedBitmap();
            ewah.setSizeInBits(k, false);
            Assert.assertEquals(ewah.sizeInBits, k);
            Assert.assertEquals(ewah.cardinality(), 0);
            EWAHCompressedBitmap ewah2 = new EWAHCompressedBitmap();
            ewah2.setSizeInBits(k, false);
            Assert.assertEquals(ewah2.sizeInBits, k);
            Assert.assertEquals(ewah2.cardinality(), 0);
            EWAHCompressedBitmap ewah3 = new EWAHCompressedBitmap();
            for (int i = 0; i < k; ++i) {
                ewah3.set(i);
            }
            Assert.assertEquals(ewah3.sizeInBits, k);
            Assert.assertEquals(ewah3.cardinality(), k);
            EWAHCompressedBitmap ewah4 = new EWAHCompressedBitmap();
            ewah4.setSizeInBits(k, true);
            Assert.assertEquals(ewah4.sizeInBits, k);
            Assert.assertEquals(ewah4.cardinality(), k);
        }
    }

    /**
     * Test massive xor.
     */
    @Test
    public void testMassiveXOR() {
        System.out
                .println("testing massive xor (can take a couple of minutes)");
        final int N = 16;
        EWAHCompressedBitmap[] ewah = new EWAHCompressedBitmap[N];
        BitSet[] bset = new BitSet[N];
        for (int k = 0; k < ewah.length; ++k)
            ewah[k] = new EWAHCompressedBitmap();
        for (int k = 0; k < bset.length; ++k)
            bset[k] = new BitSet();
        for (int k = 0; k < 30000; ++k) {
            ewah[(k + 2 * k * k) % ewah.length].set(k);
            bset[(k + 2 * k * k) % ewah.length].set(k);
        }
        EWAHCompressedBitmap answer = ewah[0];
        BitSet bitsetanswer = bset[0];
        for (int k = 1; k < ewah.length; ++k) {
            answer = answer.xor(ewah[k]);
            bitsetanswer.xor(bset[k]);
            assertEqualsPositions(bitsetanswer, answer);
        }
        int k = 0;
        for (int j : answer) {
            if (k != j)
                System.out.println(answer.toDebugString());
            Assert.assertEquals(k, j);
            k += 1;
        }
    }

    @Test
    public void testMultiAnd() {
        System.out.println("testing MultiAnd");
        // test bitmap3 has a literal word while bitmap1/2 have a run of
        // 1
        EWAHCompressedBitmap bitmap1 = new EWAHCompressedBitmap();
        bitmap1.addStreamOfEmptyWords(true, 1000);
        EWAHCompressedBitmap bitmap2 = new EWAHCompressedBitmap();
        bitmap2.addStreamOfEmptyWords(true, 2000);
        EWAHCompressedBitmap bitmap3 = new EWAHCompressedBitmap();
        bitmap3.set(500);
        bitmap3.set(502);
        bitmap3.set(504);

        assertAndEquals(bitmap1, bitmap2, bitmap3);

        // equal
        bitmap1 = new EWAHCompressedBitmap();
        bitmap1.set(35);
        bitmap2 = new EWAHCompressedBitmap();
        bitmap2.set(35);
        bitmap3 = new EWAHCompressedBitmap();
        bitmap3.set(35);
        assertAndEquals(bitmap1, bitmap2, bitmap3);

        // same number of words for each
        bitmap3.set(63);
        assertAndEquals(bitmap1, bitmap2, bitmap3);

        // one word bigger
        bitmap3.set(64);
        assertAndEquals(bitmap1, bitmap2, bitmap3);

        // two words bigger
        bitmap3.set(130);
        assertAndEquals(bitmap1, bitmap2, bitmap3);

        // test that result can still be appended to
        EWAHCompressedBitmap resultBitmap = EWAHCompressedBitmap.and(
                bitmap1, bitmap2, bitmap3);

        resultBitmap.set(131);

        bitmap1.set(131);
        assertEquals(bitmap1, resultBitmap);

        final int N = 128;
        for (int howmany = 512; howmany <= 10000; howmany *= 2) {
            EWAHCompressedBitmap[] ewah = new EWAHCompressedBitmap[N];
            for (int k = 0; k < ewah.length; ++k)
                ewah[k] = new EWAHCompressedBitmap();
            for (int k = 0; k < howmany; ++k) {
                ewah[(k + 2 * k * k) % ewah.length].set(k);
            }
            for (int k = 1; k <= ewah.length; ++k) {
                EWAHCompressedBitmap[] shortewah = new EWAHCompressedBitmap[k];
                System.arraycopy(ewah, 0, shortewah, 0, k);
                assertAndEquals(shortewah);
            }
        }
    }

    @Test
    public void testMultiOr() {
        System.out.println("testing MultiOr");
        // test bitmap3 has a literal word while bitmap1/2 have a run of
        // 0
        EWAHCompressedBitmap bitmap1 = new EWAHCompressedBitmap();
        bitmap1.set(1000);
        EWAHCompressedBitmap bitmap2 = new EWAHCompressedBitmap();
        bitmap2.set(2000);
        EWAHCompressedBitmap bitmap3 = new EWAHCompressedBitmap();
        bitmap3.set(500);
        bitmap3.set(502);
        bitmap3.set(504);

        EWAHCompressedBitmap expected = bitmap1.or(bitmap2).or(bitmap3);

        assertEquals(expected,
                EWAHCompressedBitmap.or(bitmap1, bitmap2, bitmap3));

        final int N = 128;
        for (int howmany = 512; howmany <= 10000; howmany *= 2) {
            EWAHCompressedBitmap[] ewah = new EWAHCompressedBitmap[N];
            for (int k = 0; k < ewah.length; ++k)
                ewah[k] = new EWAHCompressedBitmap();
            for (int k = 0; k < howmany; ++k) {
                ewah[(k + 2 * k * k) % ewah.length].set(k);
            }
            for (int k = 1; k <= ewah.length; ++k) {
                EWAHCompressedBitmap[] shortewah = new EWAHCompressedBitmap[k];
                System.arraycopy(ewah, 0, shortewah, 0, k);
                assertOrEquals(shortewah);
            }
        }

    }

    /**
     * Test not. (Based on an idea by Ciaran Jessup)
     */
    @Test
    public void testNot() {
        System.out.println("testing not");
        EWAHCompressedBitmap ewah = new EWAHCompressedBitmap();
        for (int i = 0; i <= 184; ++i) {
            ewah.set(i);
        }
        Assert.assertEquals(ewah.cardinality(), 185);
        ewah.not();
        Assert.assertEquals(ewah.cardinality(), 0);
    }

    @Test
    public void testOrCardinality() {
        System.out.println("testing Or Cardinality");
        for (int N = 0; N < 1024; ++N) {
            EWAHCompressedBitmap bitmap = new EWAHCompressedBitmap();
            for (int i = 0; i < N; i++) {
                bitmap.set(i);
            }
            bitmap.set(1025);
            bitmap.set(1026);
            Assert.assertEquals(N + 2, bitmap.cardinality());
            EWAHCompressedBitmap orbitmap = bitmap.or(bitmap);
            assertEquals(orbitmap, bitmap);
            Assert.assertEquals(N + 2, orbitmap.cardinality());

            Assert.assertEquals(N + 2, bitmap
                    .orCardinality(new EWAHCompressedBitmap()));
        }
    }

    /**
     * Test sets and gets.
     */
    @SuppressWarnings("ForLoopReplaceableByForEach")
    @Test
    public void testSetGet() {
        System.out.println("testing EWAH set/get");
        EWAHCompressedBitmap ewcb = new EWAHCompressedBitmap();
        int[] val = {5, 4400, 44600, 55400, 1000000};
        for (int k = 0; k < val.length; ++k) {
            ewcb.set(val[k]);
        }
        List<Integer> result = ewcb.toList();
        Assert.assertTrue(val.length == result.size());
        for (int k = 0; k < val.length; ++k) {
            Assert.assertEquals(result.get(k).intValue(), val[k]);
        }
    }

    @Test
    public void testHashCode() {
        System.out.println("testing hashCode");
        EWAHCompressedBitmap ewcb = EWAHCompressedBitmap.bitmapOf(50,
                70).and(EWAHCompressedBitmap.bitmapOf(50, 1000));
        Assert.assertEquals(EWAHCompressedBitmap.bitmapOf(50), ewcb);
        Assert.assertEquals(EWAHCompressedBitmap.bitmapOf(50)
                .hashCode(), ewcb.hashCode());
        ewcb.addWord(~0l);
        EWAHCompressedBitmap ewcb2 = ewcb.clone();
        ewcb2.addWord(0);
        Assert.assertEquals(ewcb
                .hashCode(), ewcb2.hashCode());

    }

    @Test
    public void testSetSizeInBits() {
        System.out.println("testing SetSizeInBits");
        testSetSizeInBits(130, 131);
        testSetSizeInBits(63, 64);
        testSetSizeInBits(64, 65);
        testSetSizeInBits(64, 128);
        testSetSizeInBits(35, 131);
        testSetSizeInBits(130, 400);
        testSetSizeInBits(130, 191);
        testSetSizeInBits(130, 192);
        EWAHCompressedBitmap bitmap = new EWAHCompressedBitmap();
        bitmap.set(31);
        bitmap.setSizeInBits(130, false);
        bitmap.set(131);
        BitSet jdkBitmap = new BitSet();
        jdkBitmap.set(31);
        jdkBitmap.set(131);
        assertEquals(jdkBitmap, bitmap);
    }

    /**
     * Test with parameters.
     *
     * @throws IOException Signals that an I/O exception has occurred.
     */
    @Test
    public void testWithParameters() throws IOException {
        System.out
                .println("These tests can run for several minutes. Please be patient.");
        for (int k = 2; k < 1 << 24; k *= 8)
            shouldSetBits(k);
        PolizziTest(64);
        PolizziTest(128);
        PolizziTest(256);
        System.out.println("Your code is probably ok.");
    }

    /**
     * Pseudo-non-deterministic test inspired by S.J.vanSchaik. (Yes,
     * non-deterministic tests are bad, but the test is actually
     * deterministic.)
     */
    @Test
    public void vanSchaikTest() {
        System.out
                .println("testing vanSchaikTest (this takes some time)");
        final int totalNumBits = 32768;
        final double odds = 0.9;
        Random rand = new Random(323232323);
        for (int t = 0; t < 100; t++) {
            int numBitsSet = 0;
            EWAHCompressedBitmap cBitMap = new EWAHCompressedBitmap();
            for (int i = 0; i < totalNumBits; i++) {
                if (rand.nextDouble() < odds) {
                    cBitMap.set(i);
                    numBitsSet++;
                }
            }
            Assert.assertEquals(cBitMap.cardinality(), numBitsSet);
        }

    }

    /**
     * Function used in a test inspired by Federico Fissore.
     *
     * @param size the number of set bits
     * @param seed the random seed
     * @return the pseudo-random array int[]
     */
    public static int[] createSortedIntArrayOfBitsToSet(int size, int seed) {
        Random random = new Random(seed);
        // build raw int array
        int[] bits = new int[size];
        for (int i = 0; i < bits.length; i++) {
            bits[i] = random.nextInt(TEST_BS_SIZE);
        }
        // might generate duplicates
        Arrays.sort(bits);
        // first count how many distinct values
        int counter = 0;
        int oldx = -1;
        for (int x : bits) {
            if (x != oldx)
                ++counter;
            oldx = x;
        }
        // then construct new array
        int[] answer = new int[counter];
        counter = 0;
        oldx = -1;
        for (int x : bits) {
            if (x != oldx) {
                answer[counter] = x;
                ++counter;
            }
            oldx = x;
        }
        return answer;
    }

    /**
     * Test inspired by Bilal Tayara
     */
    @Test
    public void TayaraTest() {
        System.out.println("Tayara test");
        for (int offset = 64; offset < (1 << 30); offset *= 2) {
            EWAHCompressedBitmap a = new EWAHCompressedBitmap();
            EWAHCompressedBitmap b = new EWAHCompressedBitmap();
            for (int k = 0; k < 64; ++k) {
                a.set(offset + k);
                b.set(offset + k);
            }
            if (!a.and(b).equals(a))
                throw new RuntimeException("bug");
            if (!a.or(b).equals(a))
                throw new RuntimeException("bug");
        }
    }

    @Test
    public void TestCloneEwahCompressedBitArray() {
        System.out.println("testing EWAH clone");
        EWAHCompressedBitmap a = new EWAHCompressedBitmap();
        a.set(410018);
        a.set(410019);
        a.set(410020);
        a.set(410021);
        a.set(410022);
        a.set(410023);

        EWAHCompressedBitmap b;

        b = a.clone();

        a.setSizeInBits(487123, false);
        b.setSizeInBits(487123, false);

        Assert.assertTrue(a.equals(b));
    }

    /**
     * a non-deterministic test proposed by Marc Polizzi.
     *
     * @param maxlength the maximum uncompressed size of the bitmap
     */
    public static void PolizziTest(int maxlength) {
        System.out.println("Polizzi test with max length = "
                + maxlength);
        for (int k = 0; k < 10000; ++k) {
            final Random rnd = new Random();
            final EWAHCompressedBitmap ewahBitmap1 = new EWAHCompressedBitmap();
            final BitSet jdkBitmap1 = new BitSet();
            final EWAHCompressedBitmap ewahBitmap2 = new EWAHCompressedBitmap();
            final BitSet jdkBitmap2 = new BitSet();
            final EWAHCompressedBitmap ewahBitmap3 = new EWAHCompressedBitmap();
            final BitSet jdkBitmap3 = new BitSet();
            final int len = rnd.nextInt(maxlength);
            for (int pos = 0; pos < len; pos++) { // random ***
                // number of bits
                // set ***
                if (rnd.nextInt(7) == 0) { // random ***
                    // increasing ***
                    // values
                    ewahBitmap1.set(pos);
                    jdkBitmap1.set(pos);
                }
                if (rnd.nextInt(11) == 0) { // random ***
                    // increasing ***
                    // values
                    ewahBitmap2.set(pos);
                    jdkBitmap2.set(pos);
                }
                if (rnd.nextInt(7) == 0) { // random ***
                    // increasing ***
                    // values
                    ewahBitmap3.set(pos);
                    jdkBitmap3.set(pos);
                }
            }
            assertEquals(jdkBitmap1, ewahBitmap1);
            assertEquals(jdkBitmap2, ewahBitmap2);
            assertEquals(jdkBitmap3, ewahBitmap3);
            // XOR
            {
                final EWAHCompressedBitmap xorEwahBitmap = ewahBitmap1
                        .xor(ewahBitmap2);
                final BitSet xorJdkBitmap = (BitSet) jdkBitmap1
                        .clone();
                xorJdkBitmap.xor(jdkBitmap2);
                assertEquals(xorJdkBitmap, xorEwahBitmap);
            }
            // AND
            {
                final EWAHCompressedBitmap andEwahBitmap = ewahBitmap1
                        .and(ewahBitmap2);
                final BitSet andJdkBitmap = (BitSet) jdkBitmap1
                        .clone();
                andJdkBitmap.and(jdkBitmap2);
                assertEquals(andJdkBitmap, andEwahBitmap);
            }
            // AND
            {
                final EWAHCompressedBitmap andEwahBitmap = ewahBitmap2
                        .and(ewahBitmap1);
                final BitSet andJdkBitmap = (BitSet) jdkBitmap1
                        .clone();
                andJdkBitmap.and(jdkBitmap2);
                assertEquals(andJdkBitmap, andEwahBitmap);
                assertEquals(andJdkBitmap,
                        EWAHCompressedBitmap.and(ewahBitmap1,
                                ewahBitmap2)
                );
            }
            // MULTI AND
            {
                final BitSet andJdkBitmap = (BitSet) jdkBitmap1
                        .clone();
                andJdkBitmap.and(jdkBitmap2);
                andJdkBitmap.and(jdkBitmap3);
                assertEquals(andJdkBitmap,
                        EWAHCompressedBitmap.and(ewahBitmap1,
                                ewahBitmap2, ewahBitmap3)
                );
                assertEquals(andJdkBitmap,
                        EWAHCompressedBitmap.and(ewahBitmap3,
                                ewahBitmap2, ewahBitmap1)
                );
                Assert.assertEquals(andJdkBitmap.cardinality(),
                        EWAHCompressedBitmap.andCardinality(
                                ewahBitmap1, ewahBitmap2,
                                ewahBitmap3)
                );
            }
            // AND NOT
            {
                final EWAHCompressedBitmap andNotEwahBitmap = ewahBitmap1
                        .andNot(ewahBitmap2);
                final BitSet andNotJdkBitmap = (BitSet) jdkBitmap1
                        .clone();
                andNotJdkBitmap.andNot(jdkBitmap2);
                assertEquals(andNotJdkBitmap, andNotEwahBitmap);
            }
            // AND NOT
            {
                final EWAHCompressedBitmap andNotEwahBitmap = ewahBitmap2
                        .andNot(ewahBitmap1);
                final BitSet andNotJdkBitmap = (BitSet) jdkBitmap2
                        .clone();
                andNotJdkBitmap.andNot(jdkBitmap1);
                assertEquals(andNotJdkBitmap, andNotEwahBitmap);
            }
            // OR
            {
                final EWAHCompressedBitmap orEwahBitmap = ewahBitmap1
                        .or(ewahBitmap2);
                final BitSet orJdkBitmap = (BitSet) jdkBitmap1
                        .clone();
                orJdkBitmap.or(jdkBitmap2);
                assertEquals(orJdkBitmap, orEwahBitmap);
                assertEquals(orJdkBitmap,
                        EWAHCompressedBitmap.or(ewahBitmap1,
                                ewahBitmap2)
                );
                Assert.assertEquals(orEwahBitmap.cardinality(),
                        ewahBitmap1.orCardinality(ewahBitmap2));
            }
            // OR
            {
                final EWAHCompressedBitmap orEwahBitmap = ewahBitmap2
                        .or(ewahBitmap1);
                final BitSet orJdkBitmap = (BitSet) jdkBitmap1
                        .clone();
                orJdkBitmap.or(jdkBitmap2);
                assertEquals(orJdkBitmap, orEwahBitmap);
            }
            // MULTI OR
            {
                final BitSet orJdkBitmap = (BitSet) jdkBitmap1
                        .clone();
                orJdkBitmap.or(jdkBitmap2);
                orJdkBitmap.or(jdkBitmap3);
                assertEquals(orJdkBitmap,
                        EWAHCompressedBitmap.or(ewahBitmap1,
                                ewahBitmap2, ewahBitmap3)
                );
                assertEquals(orJdkBitmap,
                        EWAHCompressedBitmap.or(ewahBitmap3,
                                ewahBitmap2, ewahBitmap1)
                );
                Assert.assertEquals(orJdkBitmap.cardinality(),
                        EWAHCompressedBitmap.orCardinality(
                                ewahBitmap1, ewahBitmap2,
                                ewahBitmap3)
                );
            }
        }
    }

    /**
     * Pseudo-non-deterministic test inspired by Federico Fissore.
     *
     * @param length the number of set bits in a bitmap
     */
    public static void shouldSetBits(int length) {
        System.out.println("testing shouldSetBits " + length);
        int[] bitsToSet = createSortedIntArrayOfBitsToSet(length,
                434222);
        EWAHCompressedBitmap ewah = new EWAHCompressedBitmap();
        System.out.println(" ... setting " + bitsToSet.length
                + " values");
        for (int i : bitsToSet) {
            ewah.set(i);
        }
        System.out.println(" ... verifying " + bitsToSet.length
                + " values");
        equal(ewah.iterator(), bitsToSet);
        System.out.println(" ... checking cardinality");
        Assert.assertEquals(bitsToSet.length, ewah.cardinality());
    }

    @Test
    public void testSizeInBits1() {
        EWAHCompressedBitmap bitmap = new EWAHCompressedBitmap();
        bitmap.setSizeInBits(1, false);
        bitmap.not();
        Assert.assertEquals(1, bitmap.cardinality());
    }

    @Test
    public void testHasNextSafe() {
        EWAHCompressedBitmap bitmap = new EWAHCompressedBitmap();
        bitmap.set(0);
        IntIterator it = bitmap.intIterator();
        Assert.assertTrue(it.hasNext());
        Assert.assertEquals(0, it.next());
    }

    @Test
    public void testHasNextSafe2() {
        EWAHCompressedBitmap bitmap = new EWAHCompressedBitmap();
        bitmap.set(0);
        IntIterator it = bitmap.intIterator();
        Assert.assertEquals(0, it.next());
    }

    @Test
    public void testInfiniteLoop() {
        System.out.println("Testing for an infinite loop");
        EWAHCompressedBitmap b1 = new EWAHCompressedBitmap();
        EWAHCompressedBitmap b2 = new EWAHCompressedBitmap();
        EWAHCompressedBitmap b3 = new EWAHCompressedBitmap();
        b3.setSizeInBits(5, false);
        b1.set(2);
        b2.set(4);
        EWAHCompressedBitmap.and(b1, b2, b3);
        EWAHCompressedBitmap.or(b1, b2, b3);
    }

    @Test
    public void testSizeInBits2() {
        EWAHCompressedBitmap bitmap = new EWAHCompressedBitmap();
        bitmap.setSizeInBits(1, true);
        bitmap.not();
        Assert.assertEquals(0, bitmap.cardinality());
    }

    private static void assertAndEquals(EWAHCompressedBitmap... bitmaps) {
        EWAHCompressedBitmap expected = bitmaps[0];
        for (int i = 1; i < bitmaps.length; i++) {
            expected = expected.and(bitmaps[i]);
        }
        Assert.assertTrue(expected.equals(EWAHCompressedBitmap
                .and(bitmaps)));
    }

    private static void assertEquals(EWAHCompressedBitmap expected,
                                     EWAHCompressedBitmap actual) {
        Assert.assertEquals(expected.sizeInBits(), actual.sizeInBits());
        assertEqualsPositions(expected, actual);
    }

    private static void assertOrEquals(EWAHCompressedBitmap... bitmaps) {
        EWAHCompressedBitmap expected = bitmaps[0];
        for (int i = 1; i < bitmaps.length; i++) {
            expected = expected.or(bitmaps[i]);
        }
        assertEquals(expected, EWAHCompressedBitmap.or(bitmaps));
    }

    /**
     * Extracted.
     *
     * @param bits the bits
     * @return the integer
     */
    private static Integer extracted(final Iterator<Integer> bits) {
        return bits.next();
    }

    private static void testSetSizeInBits(int size, int nextBit) {
        EWAHCompressedBitmap bitmap = new EWAHCompressedBitmap();
        bitmap.setSizeInBits(size, false);
        bitmap.set(nextBit);
        BitSet jdkBitmap = new BitSet();
        jdkBitmap.set(nextBit);
        assertEquals(jdkBitmap, bitmap);
    }

    /**
     * Assess equality between an uncompressed bitmap and a compressed one,
     * part of a test contributed by Marc Polizzi
     *
     * @param jdkBitmap  the uncompressed bitmap
     * @param ewahBitmap the compressed bitmap
     */
    static void assertCardinality(BitSet jdkBitmap,
                                  EWAHCompressedBitmap ewahBitmap) {
        final int c1 = jdkBitmap.cardinality();
        final int c2 = ewahBitmap.cardinality();
        Assert.assertEquals(c1, c2);
    }

    /**
     * Assess equality between an uncompressed bitmap and a compressed one,
     * part of a test contributed by Marc Polizzi.
     *
     * @param jdkBitmap  the uncompressed bitmap
     * @param ewahBitmap the compressed bitmap
     */
    static void assertEquals(BitSet jdkBitmap,
                             EWAHCompressedBitmap ewahBitmap) {
        assertEqualsIterator(jdkBitmap, ewahBitmap);
        assertEqualsPositions(jdkBitmap, ewahBitmap);
        assertCardinality(jdkBitmap, ewahBitmap);
    }

    static void assertEquals(int[] v, List<Integer> p) {
        assertEquals(p, v);
    }

    static void assertEquals(List<Integer> p, int[] v) {
        if (v.length != p.size())
            throw new RuntimeException("Different lengths   "
                    + v.length + " " + p.size());
        for (int k = 0; k < v.length; ++k)
            if (v[k] != p.get(k))
                throw new RuntimeException("expected equal at "
                        + k + " " + v[k] + " " + p.get(k));
    }

    //

    /**
     * Assess equality between an uncompressed bitmap and a compressed one,
     * part of a test contributed by Marc Polizzi
     *
     * @param jdkBitmap  the jdk bitmap
     * @param ewahBitmap the ewah bitmap
     */
    static void assertEqualsIterator(BitSet jdkBitmap,
                                     EWAHCompressedBitmap ewahBitmap) {
        final Vector<Integer> positions = new Vector<Integer>();
        final Iterator<Integer> bits = ewahBitmap.iterator();
        while (bits.hasNext()) {
            final int bit = extracted(bits);
            Assert.assertTrue(jdkBitmap.get(bit));
            positions.add(bit);
        }
        for (int pos = jdkBitmap.nextSetBit(0); pos >= 0; pos = jdkBitmap
                .nextSetBit(pos + 1)) {
            if (!positions.contains(new Integer(pos))) {
                throw new RuntimeException(
                        "iterator: bitset got different bits");
            }
        }
    }

    // part of a test contributed by Marc Polizzi

    /**
     * Assert equals positions.
     *
     * @param jdkBitmap  the jdk bitmap
     * @param ewahBitmap the ewah bitmap
     */
    static void assertEqualsPositions(BitSet jdkBitmap,
                                      EWAHCompressedBitmap ewahBitmap) {
        final List<Integer> positions = ewahBitmap.toList();
        for (int position : positions) {
            if (!jdkBitmap.get(position)) {
                throw new RuntimeException(
                        "positions: bitset got different bits");
            }
        }
        for (int pos = jdkBitmap.nextSetBit(0); pos >= 0; pos = jdkBitmap
                .nextSetBit(pos + 1)) {
            if (!positions.contains(new Integer(pos))) {
                throw new RuntimeException(
                        "positions: bitset got different bits");
            }
        }
        // we check again
        final int[] fastpositions = ewahBitmap.toArray();
        for (int position : fastpositions) {
            if (!jdkBitmap.get(position)) {
                throw new RuntimeException(
                        "positions: bitset got different bits with toArray");
            }
        }
        for (int pos = jdkBitmap.nextSetBit(0); pos >= 0; pos = jdkBitmap
                .nextSetBit(pos + 1)) {
            int index = Arrays.binarySearch(fastpositions, pos);
            if (index < 0)
                throw new RuntimeException(
                        "positions: bitset got different bits with toArray");
            if (fastpositions[index] != pos)
                throw new RuntimeException(
                        "positions: bitset got different bits with toArray");
        }
    }

    /**
     * Assert equals positions.
     *
     * @param ewahBitmap1 the ewah bitmap1
     * @param ewahBitmap2 the ewah bitmap2
     */
    static void assertEqualsPositions(EWAHCompressedBitmap ewahBitmap1,
                                      EWAHCompressedBitmap ewahBitmap2) {
        final List<Integer> positions1 = ewahBitmap1.toList();
        final List<Integer> positions2 = ewahBitmap2.toList();
        if (!positions1.equals(positions2))
            throw new RuntimeException(
                    "positions: alternative got different bits (two bitmaps)");
        //
        final int[] fastpositions1 = ewahBitmap1.toArray();
        assertEquals(fastpositions1, positions1);
        final int[] fastpositions2 = ewahBitmap2.toArray();
        assertEquals(fastpositions2, positions2);
        if (!Arrays.equals(fastpositions1, fastpositions2))
            throw new RuntimeException(
                    "positions: alternative got different bits with toArray but not with toList (two bitmaps)");
    }

    /**
     * Convenience function to assess equality between a compressed bitset
     * and an uncompressed bitset
     *
     * @param x the compressed bitset/bitmap
     * @param y the uncompressed bitset/bitmap
     */
    static void equal(EWAHCompressedBitmap x, BitSet y) {
        Assert.assertEquals(x.cardinality(), y.cardinality());
        for (int i : x.toList())
            Assert.assertTrue(y.get(i));
    }

    /**
     * Convenience function to assess equality between an array and an
     * iterator over Integers
     *
     * @param i     the iterator
     * @param array the array
     */
    static void equal(Iterator<Integer> i, int[] array) {
        int cursor = 0;
        while (i.hasNext()) {
            int x = extracted(i);
            int y = array[cursor++];
            Assert.assertEquals(x, y);
        }
    }

    /**
     * The Constant MEGA: a large integer.
     */
    private static final int MEGA = 8 * 1024 * 1024;

    /**
     * The Constant TEST_BS_SIZE: used to represent the size of a large
     * bitmap.
     */
    private static final int TEST_BS_SIZE = 8 * MEGA;
}<|MERGE_RESOLUTION|>--- conflicted
+++ resolved
@@ -21,7 +21,6 @@
 public class EWAHCompressedBitmapTest {
 
     @Test
-<<<<<<< HEAD
     public void reverseIntIterator() {
         int[] positions = new int[] { 0, 1, 2, 3, 5, 8, 13, 21 };
         EWAHCompressedBitmap bitmap = EWAHCompressedBitmap.bitmapOf(positions);
@@ -64,14 +63,15 @@
             Assert.assertEquals(i-1, iterator.next());
         }
         Assert.assertFalse(iterator.hasNext());
-=======
+    }
+
+    @Test
     public void isEmpty() {
         EWAHCompressedBitmap bitmap = EWAHCompressedBitmap.bitmapOf();
         bitmap.setSizeInBits(1000, false);
         Assert.assertTrue(bitmap.isEmpty());
         bitmap.set(1001);
         Assert.assertFalse(bitmap.isEmpty());
->>>>>>> b9b27b48
     }
 
     @Test
