package com.googlecode.javaewah;

import static org.junit.Assert.*;
import java.util.Iterator;
import org.junit.Test;
import com.googlecode.javaewah.benchmark.ClusteredDataGenerator;

public class IteratorAggregationTest {

	public static Iterator<EWAHCompressedBitmap[]> getCollections(final int N) {
		final int nbr = 3;
		final ClusteredDataGenerator cdg = new ClusteredDataGenerator(123);
		return new Iterator<EWAHCompressedBitmap[]>() {
			int sparsity = 1;

			@Override
			public boolean hasNext() {
				return sparsity < 5;
			}

			@Override
			public EWAHCompressedBitmap[] next() {
				int[][] data = new int[N][];
				int Max = (1 << (nbr + sparsity));
				for (int k = 0; k < N; ++k)
					data[k] = cdg.generateClustered(1 << nbr, Max);
				EWAHCompressedBitmap[] ewah = new EWAHCompressedBitmap[N];
				for (int k = 0; k < N; ++k) {
					ewah[k] = new EWAHCompressedBitmap();
					for (int x = 0; x < data[k].length; ++x) {
						ewah[k].set(data[k][x]);
					}
					data[k] = null;
				}
				sparsity += 3;
				return ewah;
			}

			@Override
			public void remove() {
				// unimplemented
			}

		};

	}

	public static IteratingRLW[] toIterators(EWAHCompressedBitmap... x) {
		IteratingRLW[] X = new IteratingRLW[x.length];
		for (int k = 0; k < X.length; ++k) {
			X[k] = new IteratingBufferedRunningLengthWord(x[k]);
		}
		return X;
	}

	@Test
	public void testAnd() {
		for (int N = 1; N < 10; ++N) {
			System.out.println("testAnd N = " + N);
			Iterator<EWAHCompressedBitmap[]> i = getCollections(N);
			while (i.hasNext()) {
				EWAHCompressedBitmap[] x = i.next();
				EWAHCompressedBitmap tanswer = EWAHCompressedBitmap.and(x);
				EWAHCompressedBitmap x1 = IteratorUtil
						.materialize(IteratorAggregation.and(toIterators(x)));
				assertTrue(x1.equals(tanswer));
			}
			System.gc();
		}

	}

	@Test
	public void testOr() {
<<<<<<< HEAD
		for (int N = 1; N < 10; ++N) {
			System.out.println("testOr N = " + N);
			Iterator<EWAHCompressedBitmap[]> i = getCollections(N);
			while (i.hasNext()) {
				EWAHCompressedBitmap[] x = i.next();
				EWAHCompressedBitmap tanswer = EWAHCompressedBitmap.or(x);
				EWAHCompressedBitmap x1 = IteratorUtil
						.materialize(IteratorAggregation.or(toIterators(x)));
				EWAHCompressedBitmap x2 = IteratorUtil
						.materialize(IteratorAggregation
								.bufferedor(toIterators(x)));
				assertTrue(x1.equals(tanswer));
				assertTrue(x2.equals(tanswer));
				assertTrue(x1.equals(x2));
			}
			System.gc();
=======
		System.out.println("[iterators] testOr");	
		Iterator<EWAHCompressedBitmap[]> i = getCollections(); 
		while(i.hasNext() ) {
			EWAHCompressedBitmap[] x = i.next();
			EWAHCompressedBitmap tanswer = EWAHCompressedBitmap.or(x);
			EWAHCompressedBitmap x1 = IteratorUtil.materialize(IteratorAggregation.or(toIterators(x)));
			EWAHCompressedBitmap x2 = IteratorUtil.materialize(IteratorAggregation.bufferedor(toIterators(x)));
			assertTrue(x1.equals(tanswer));
			assertTrue(x2.equals(tanswer));
			assertTrue(x1.equals(x2));
>>>>>>> df38c4a5
		}

	}

}<|MERGE_RESOLUTION|>--- conflicted
+++ resolved
@@ -72,7 +72,6 @@
 
 	@Test
 	public void testOr() {
-<<<<<<< HEAD
 		for (int N = 1; N < 10; ++N) {
 			System.out.println("testOr N = " + N);
 			Iterator<EWAHCompressedBitmap[]> i = getCollections(N);
@@ -89,20 +88,7 @@
 				assertTrue(x1.equals(x2));
 			}
 			System.gc();
-=======
-		System.out.println("[iterators] testOr");	
-		Iterator<EWAHCompressedBitmap[]> i = getCollections(); 
-		while(i.hasNext() ) {
-			EWAHCompressedBitmap[] x = i.next();
-			EWAHCompressedBitmap tanswer = EWAHCompressedBitmap.or(x);
-			EWAHCompressedBitmap x1 = IteratorUtil.materialize(IteratorAggregation.or(toIterators(x)));
-			EWAHCompressedBitmap x2 = IteratorUtil.materialize(IteratorAggregation.bufferedor(toIterators(x)));
-			assertTrue(x1.equals(tanswer));
-			assertTrue(x2.equals(tanswer));
-			assertTrue(x1.equals(x2));
->>>>>>> df38c4a5
-		}
-
+   	       }
 	}
 
 }